name = "InfiniteOpt"
uuid = "20393b10-9daf-11e9-18c9-8db751c92c57"
authors = ["Joshua Pulsipher and Weiqi Zhang"]
<<<<<<< HEAD
version = "0.4.2"
=======
version = "0.4.3-dev"
>>>>>>> 6535716a

[deps]
DataStructures = "864edb3b-99cc-5e75-8d2d-829cb0a9cfe8"
Distributions = "31c24e10-a181-5473-b8eb-7969acd0382f"
FastGaussQuadrature = "442a2c76-b920-505d-bb47-c5924d526838"
JuMP = "4076af6c-e467-56ae-b986-b466b2749572"
Reexport = "189a3867-3050-52da-a836-e630ba90ab69"

[compat]
DataStructures = "^0.14.2, 0.15, 0.16, 0.17, 0.18"
Distributions = "0.19, 0.20, 0.21, 0.22, 0.23, 0.24, 0.25"
FastGaussQuadrature = "^0.3.2, 0.4"
JuMP = "0.21.9"
Reexport = "0.2, 1"
julia = "1"

[extras]
Random = "9a3f8284-a2c9-5f02-9a11-845980a1fd5c"
Test = "8dfed614-e22c-5e08-85e1-65c5234f0b40"

[targets]
test = ["Test", "Random"]<|MERGE_RESOLUTION|>--- conflicted
+++ resolved
@@ -1,11 +1,7 @@
 name = "InfiniteOpt"
 uuid = "20393b10-9daf-11e9-18c9-8db751c92c57"
 authors = ["Joshua Pulsipher and Weiqi Zhang"]
-<<<<<<< HEAD
-version = "0.4.2"
-=======
 version = "0.4.3-dev"
->>>>>>> 6535716a
 
 [deps]
 DataStructures = "864edb3b-99cc-5e75-8d2d-829cb0a9cfe8"
