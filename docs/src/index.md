--- conflicted
+++ resolved
@@ -6,13 +6,10 @@
 A `JuMP` extension for expressing and solving infinite-dimensional optimization 
 problems.
 
-<<<<<<< HEAD
 !!! note
     `InfiniteOpt v0.6` introduces `JuMP`'s new general nonlinear modeling to `InfiniteOpt`! 
     Please see [Nonlinear Expressions](@ref nlp_guide) for more information.
 
-=======
->>>>>>> d8f571a4
 ## What is InfiniteOpt?
 `InfiniteOpt.jl` provides a general mathematical abstraction to express and solve 
 infinite-dimensional optimization problems (i.e., problems with decision 
