################################################################################
#                                INDEX TYPES
################################################################################
"""
    AbstractInfOptIndex

An abstract type for all index objects used in `InfiniteOpt`.
"""
abstract type AbstractInfOptIndex end

"""
    ObjectIndex <: AbstractInfOptIndex

An abstract type for indices of objects stored in `MOI.Utilities.CleverDicts`.
"""
abstract type ObjectIndex <: AbstractInfOptIndex end

"""
    IndependentParameterIndex <: ObjectIndex

A `DataType` for storing the index of a [`IndependentParameter`](@ref).

**Fields**
- `value::Int64`: The index value.
"""
struct IndependentParameterIndex <: ObjectIndex
    value::Int64
end

"""
    DependentParametersIndex <: ObjectIndex

A `DataType` for storing the index of a [`DependentParameters`](@ref) object.

**Fields**
- `value::Int64`: The index value.
"""
struct DependentParametersIndex <: ObjectIndex
    value::Int64
end

"""
    DependentParameterIndex <: AbstractInfOptIndex

A `DataType` for storing the index of an indiviudal parameter in a
[`DependentParameters`](@ref) object.

**Fields**
- `object_index::DependentParametersIndex`: The index of the parameter collection.
- `param_index::Int`: The index of the individual parameter in the above object.
"""
struct DependentParameterIndex <: AbstractInfOptIndex
    object_index::DependentParametersIndex
    param_index::Int
end

# Define convenient alias for infinite parameters
const InfiniteParameterIndex = Union{IndependentParameterIndex, DependentParameterIndex}

"""
    FiniteParameterIndex <: ObjectIndex

A `DataType` for storing the index of a [`FiniteParameter`](@ref).

**Fields**
- `value::Int64`: The index value.
"""
struct FiniteParameterIndex <: ObjectIndex
    value::Int64
end

"""
    InfiniteVariableIndex <: ObjectIndex

A `DataType` for storing the index of a [`InfiniteVariable`](@ref).

**Fields**
- `value::Int64`: The index value.
"""
struct InfiniteVariableIndex <: ObjectIndex
    value::Int64
end

"""
    ReducedVariableIndex <: ObjectIndex

A `DataType` for storing the index of a [`ReducedVariable`](@ref).

**Fields**
- `value::Int64`: The index value.
"""
struct ReducedVariableIndex <: ObjectIndex
    value::Int64
end

"""
    PointVariableIndex <: ObjectIndex

A `DataType` for storing the index of a [`PointVariable`](@ref).

**Fields**
- `value::Int64`: The index value.
"""
struct PointVariableIndex <: ObjectIndex
    value::Int64
end

"""
    HoldVariableIndex <: ObjectIndex

A `DataType` for storing the index of a [`HoldVariable`](@ref).

**Fields**
- `value::Int64`: The index value.
"""
struct HoldVariableIndex <: ObjectIndex
    value::Int64
end

"""
    InfiniteDerivativeIndex <: ObjectIndex

A `DataType` for storing the index of a [`InfiniteDerivative`](@ref).

**Fields**
- `value::Int64`: The index value.
"""
struct InfiniteDerivativeIndex <: ObjectIndex
    value::Int64
end

"""
    ReducedDerivativeIndex <: ObjectIndex

A `DataType` for storing the index of a [`ReducedDerivative`](@ref).

**Fields**
- `value::Int64`: The index value.
"""
struct ReducedDerivativeIndex <: ObjectIndex
    value::Int64
end

"""
    PointDerivativeIndex <: ObjectIndex

A `DataType` for storing the index of a [`PointDerivative`](@ref).

**Fields**
- `value::Int64`: The index value.
"""
struct PointDerivativeIndex <: ObjectIndex
    value::Int64
end

"""
    InfiniteDerivativeIndex <: ObjectIndex

A `DataType` for storing the index of a [`InfiniteDerivative`](@ref).

**Fields**
- `value::Int`: The index value.
"""
struct InfiniteDerivativeIndex <: ObjectIndex
    value::Int
end

"""
    ReducedDerivativeIndex <: ObjectIndex

A `DataType` for storing the index of a [`ReducedDerivative`](@ref).

**Fields**
- `value::Int`: The index value.
"""
struct ReducedDerivativeIndex <: ObjectIndex
    value::Int
end

"""
    PointDerivativeIndex <: ObjectIndex

A `DataType` for storing the index of a [`PointDerivative`](@ref).

**Fields**
- `value::Int`: The index value.
"""
struct PointDerivativeIndex <: ObjectIndex
    value::Int
end

# Define convenient aliases
const FiniteVariableIndex = Union{PointVariableIndex, HoldVariableIndex,
                                  FiniteParameterIndex}

"""
    MeasureIndex <: ObjectIndex

A `DataType` for storing the index of a [`Measure`](@ref).

**Fields**
- `value::Int64`: The index value.
"""
struct MeasureIndex <: ObjectIndex
    value::Int64
end

"""
    ConstraintIndex <: ObjectIndex

A `DataType` for storing the index of constraint objects.

**Fields**
- `value::Int64`: The index value.
"""
struct ConstraintIndex <: ObjectIndex
    value::Int64
end

## Extend the CleverDicts key access methods
# index_to_key
function MOIUC.index_to_key(::Type{C},
                            index::Int64)::ObjectIndex where {C <: ObjectIndex}
    return C(index)
end

# key_to_index
function MOIUC.key_to_index(key::ObjectIndex)::Int64
    return key.value
end

# Extend Base functions
Base.length(index::AbstractInfOptIndex) = 1
Base.broadcastable(index::AbstractInfOptIndex) = Ref(index)
Base.iterate(index::AbstractInfOptIndex) = (index, true)
Base.iterate(index::AbstractInfOptIndex, state) = nothing
Base.hash(v::ObjectIndex, h::UInt) = hash(v.value, h)

################################################################################
#                            INFINITE SET TYPES
################################################################################
"""
    AbstractInfiniteSet

An abstract type for sets that characterize infinite parameters.
"""
abstract type AbstractInfiniteSet end

"""
    InfiniteScalarSet <: AbstractInfiniteSet

An abstract type for infinite sets that are one-dimensional.
"""
abstract type InfiniteScalarSet <: AbstractInfiniteSet end

"""
    IntervalSet <: InfiniteScalarSet

A `DataType` that stores the lower and upper interval bounds for infinite
parameters that are continuous over a certain that interval. This is for use
with a [`IndependentParameter`](@ref).

**Fields**
- `lower_bound::Float64` Lower bound of the infinite parameter.
- `upper_bound::Float64` Upper bound of the infinite parameter.
"""
struct IntervalSet <: InfiniteScalarSet
    lower_bound::Float64
    upper_bound::Float64
    function IntervalSet(lower::Real, upper::Real)
        if lower > upper
            error("Invalid interval set bounds, lower bound is greater than " *
                  "upper bound.")
        end
        return new(lower, upper)
    end
end

"""
    UniDistributionSet{T <: Distributions.UnivariateDistribution} <: InfiniteScalarSet

A `DataType` that stores the distribution characterizing an infinite parameter that
is random. This is for use with a [`IndependentParameter`](@ref).

**Fields**
- `distribution::T` Distribution of the random parameter.
"""
struct UniDistributionSet{T <: Distributions.UnivariateDistribution} <: InfiniteScalarSet
    distribution::T
end

"""
    InfiniteArraySet <: AbstractInfiniteSet

An abstract type for multi-dimensional infinite sets.
"""
abstract type InfiniteArraySet <: AbstractInfiniteSet end

# Make convenient Union for below
const NonUnivariateDistribution = Union{Distributions.MultivariateDistribution,
                                        Distributions.MatrixDistribution}

"""
    MultiDistributionSet{T <: NonUnivariateDistribution} <: InfiniteArraySet

A `DataType` that stores the distribution characterizing a collection of
infinite parameters that follows its form. This is for use with
[`DependentParameters`](@ref).

**Fields**
- `distribution::T` Distribution of the random parameters.
"""
struct MultiDistributionSet{T <: NonUnivariateDistribution} <: InfiniteArraySet
    distribution::T
end

# make convenient alias for distribution sets
const DistributionSet = Union{UniDistributionSet, MultiDistributionSet}

"""
    CollectionSet{T <: InfiniteScalarSet} <: InfiniteArraySet

A `DataType` that stores a collection of `InfiniteScalarSet`s characterizing a
collection of infinite parameters that follows its form. This is for use with
[`DependentParameters`](@ref).

**Fields**
- `sets::Array{T}` The collection of scalar sets.
"""
struct CollectionSet{T <: InfiniteScalarSet} <: InfiniteArraySet
    sets::Vector{T}
end

################################################################################
#                              PARAMETER TYPES
################################################################################
"""
    InfOptParameter <: JuMP.AbstractVariable

An abstract type for all parameters used in InfiniteOpt.
"""
abstract type InfOptParameter <: JuMP.AbstractVariable end

"""
    ScalarParameter <: InfOptParameter

An abstract type for scalar parameters used in InfiniteOpt.
"""
abstract type ScalarParameter <: InfOptParameter end

"""
    IndependentParameter{T <: InfiniteScalarSet} <: ScalarParameter

A `DataType` for storing independent scalar infinite parameters.

**Fields**
- `set::T`: The infinite set that characterizes the parameter.
- `supports::DataStructures.SortedDict{Float64, Set{Symbol}}`: The support points
   used to discretize the parameter and their associated type labels stored as
   `Symbol`s.
- `sig_digits::Int`: The number of significant digits used to round the support values.
"""
struct IndependentParameter{T <: InfiniteScalarSet} <: ScalarParameter
    set::T
    # TODO consider changing this to a Dictionary
    supports::DataStructures.SortedDict{Float64, Set{Symbol}} # Support to label set
    sig_digits::Int
end

"""
    FiniteParameter <: ScalarParameter

A `DataType` for storing finite parameters meant to be nested in expressions
and replaced with their values at runtime.

**Fields**
- `value::Float64`: The parameter value.
"""
struct FiniteParameter <: ScalarParameter
    value::Float64
end

"""
    DependentParameters{T <: InfiniteArraySet} <: InfOptParameter

A `DataType` for storing a collection of dependent infinite parameters.

**Fields**
- `set::T`: The infinite set that characterizes the parameters.
- `supports::Dict{Vector{Float64}, Set{Symbol}}`: Support dictionary where keys
              are supports and the values are the set of labels for each support
- `sig_digits::Int`: The number of significant digits used to round the support values.
"""
struct DependentParameters{T <: InfiniteArraySet} <: InfOptParameter
    set::T
    supports::Dict{Vector{Float64}, Set{Symbol}} # Support to label set
    sig_digits::Int
end

# Define convenient alias for infinite types
const InfiniteParameter = Union{IndependentParameter, DependentParameters}

"""
    AbstractDataObject

An abstract type for `DataType`s that store core variable `DataType`s and their
model specific information (e.g., dependency mappings). These are what are
stored in the `InfiniteModel` `CleverDict`s.
"""
abstract type AbstractDataObject end

"""
    ScalarParameterData{P <: ScalarParameter} <: AbstractDataObject

A mutable `DataType` for storing `ScalarParameter`s and their data.

**Fields**
- `parameter::P`: The scalar parameter.
- `object_num::Int`: The location of the corresponding `ObjectIndex` in
    `InfiniteModel.param_object_indices` (given by `InfiniteModel.last_object_num`).
- `parameter_num::Int`: Given by `InfiniteModel.last_param_num` (updated when
                        prior parameters are deleted)
- `name::String`: The name used for printing.
- `infinite_var_indices::Vector{InfiniteVariableIndex}`: Indices of dependent
   infinite variables.
- `derivative_indices::Vector{InfiniteDerivativeIndex}`: Indices of dependent derivatives.
- `measure_indices::Vector{MeasureIndex}`: Indices of dependent measures.
- `constraint_indices::Vector{ConstraintIndex}`: Indices of dependent constraints.
- `in_objective::Bool`: Is this used in objective? This should be true only for finite parameters.
"""
mutable struct ScalarParameterData{P <: ScalarParameter} <: AbstractDataObject
    parameter::P
    object_num::Int
    parameter_num::Int
    name::String
    infinite_var_indices::Vector{InfiniteVariableIndex}
    derivative_indices::Vector{InfiniteDerivativeIndex}
    measure_indices::Vector{MeasureIndex}
    constraint_indices::Vector{ConstraintIndex}
    in_objective::Bool
    function ScalarParameterData(param::P,
                                 object_num::Int,
                                 parameter_num::Int,
                                 name::String = ""
                                 ) where {P <: ScalarParameter}
        return new{P}(param, object_num, parameter_num, name,
                      InfiniteVariableIndex[], InfiniteDerivativeIndex[], 
                      MeasureIndex[], ConstraintIndex[], false)
    end
end

"""
    MultiParameterData{T <: InfiniteArraySet} <: AbstractDataObject

A mutable `DataType` for storing [`DependentParameters`](@ref) and their data.

**Fields**
- `parameters::DependentParameters{T}`: The parameter collection.
- `object_num::Int`: The location of the corresponding `ObjectIndex` in
   `InfiniteModel.param_object_indices` (given by `InfiniteModel.last_object_num`).
- `parameter_nums::UnitRange{Int}`: Given by `InfiniteModel.last_param_num`
                                    (updated when prior parameters are deleted)
- `names::Vector{String}`: The names used for printing each parameter.
- `infinite_var_indices::Vector{InfiniteVariableIndex}`: Indices of
   dependent infinite variables.
- `derivative_indices::Vector{Vector{InfiniteDerivativeIndex}} `: Indices of dependent derivatives.
- `measure_indices::Vector{Vector{MeasureIndex}}`: Indices of dependent measures.
- `constraint_indices::Vector{Vector{ConstraintIndex}}`: Indices of dependent
  constraints.
"""
mutable struct MultiParameterData{T <: InfiniteArraySet} <: AbstractDataObject
    parameters::DependentParameters{T}
    object_num::Int
    parameter_nums::UnitRange{Int}
    names::Vector{String}
    infinite_var_indices::Vector{InfiniteVariableIndex}
    derivative_indices::Vector{Vector{InfiniteDerivativeIndex}} 
    measure_indices::Vector{Vector{MeasureIndex}}
    constraint_indices::Vector{Vector{ConstraintIndex}}
    function MultiParameterData(params::DependentParameters{T},
                                object_num::Int,
                                parameter_nums::UnitRange{Int},
                                names::Vector{String},
                                ) where {T <: InfiniteArraySet}
        return new{T}(params, object_num, parameter_nums, names,
                      InfiniteVariableIndex[],
                      [InfiniteDerivativeIndex[] for i in eachindex(names)],
                      [MeasureIndex[] for i in eachindex(names)],
                      [ConstraintIndex[] for i in eachindex(names)])
    end
end

################################################################################
#                             PARAMETER BOUNDS
################################################################################
"""
    ParameterBounds{P <: GeneralVariableRef}

A `DataType` for storing intervaled bounds of parameters. This is used to define
subdomains of [`HoldVariable`](@ref)s and [`BoundedScalarConstraint`](@ref)s.
Note that the GeneralVariableRef must pertain to infinite parameters.

**Fields**
- `intervals::Dict{GeneralVariableRef, IntervalSet}`: A dictionary
  of interval bounds on infinite parameters.
"""
struct ParameterBounds{P <: JuMP.AbstractVariableRef}
    intervals::Dict{P, IntervalSet}
end

################################################################################
#                               VARIABLE TYPES
################################################################################
"""
    InfOptVariable <: JuMP.AbstractVariable

An abstract type for infinite, reduced, point, and hold variables.
"""
abstract type InfOptVariable <: JuMP.AbstractVariable end

"""
    InfiniteVariable{P <: GeneralVariableRef} <: InfOptVariable

A `DataType` for storing core infinite variable information. Note that indices
that refer to the same dependent parameter group must be in the same tuple element.
It is important to note that `info.start` should contain a start value function
that generates the start value for a given infinite parameter support. This
function should map a support to a start value using user-formatting if
`is_vector_start = false`, otherwise it should do the mapping using a single
support vector as input. Also, the variable reference type `P` must pertain to
infinite parameters.

**Fields**
- `info::JuMP.VariableInfo{Float64, Float64, Float64, Function}`: JuMP variable information.
- `parameter_refs::VectorTuple{P}`: The infinite parameter references that
                                    parameterize the variable.
- `parameter_nums::Vector{Int}`: The parameter numbers of `parameter_refs`.
- `object_nums::Vector{Int}`: The parameter object numbers associated with `parameter_refs`.
- `is_vector_start::Bool`: Does the start function take support values formatted as vectors?
"""
struct InfiniteVariable{P <: JuMP.AbstractVariableRef} <: InfOptVariable
    info::JuMP.VariableInfo{Float64, Float64, Float64, Function}
    parameter_refs::VectorTuple{P}
    parameter_nums::Vector{Int}
    object_nums::Vector{Int}
    is_vector_start::Bool
end

"""
    ReducedVariable{I <: GeneralVariableRef} <: InfOptVariable

A `DataType` for storing reduced infinite variables which partially support an
infinite variable.

**Fields**
- `infinite_variable_ref::I`: The original infinite variable.
- `eval_supports::Dict{Int, Float64}`: The original parameter tuple linear indices
                                     to the evaluation supports.
- `parameter_nums::Vector{Int}`: The parameter numbers associated with the reduced
                                 `parameter_refs`.
- `object_nums::Vector{Int}`: The parameter object numbers associated with the
                              reduced `parameter_refs`.
"""
struct ReducedVariable{I <: JuMP.AbstractVariableRef} <: InfOptVariable
    infinite_variable_ref::I
    eval_supports::Dict{Int, Float64}
    parameter_nums::Vector{Int}
    object_nums::Vector{Int}
end

"""
    PointVariable{I <: GeneralVariableRef} <: InfOptVariable

A `DataType` for storing point variable information. Note that the elements
`parameter_values` field must match the format of the parameter reference tuple
defined in [`InfiniteVariable`](@ref)

**Fields**
- `info::JuMP.VariableInfo{Float64, Float64, Float64, Float64}` JuMP Variable information.
- `infinite_variable_ref::I` The infinite variable reference
    associated with the point variable.
- `parameter_values::Vector{Float64}` The infinite parameter values
    defining the point.
"""
struct PointVariable{I <: JuMP.AbstractVariableRef} <: InfOptVariable
    info::JuMP.VariableInfo{Float64, Float64, Float64, Float64}
    infinite_variable_ref::I
    parameter_values::Vector{Float64}
end

"""
    HoldVariable{P <: GeneralVariableRef} <: InfOptVariable

A `DataType` for storing hold variable information.

**Fields**
- `info::JuMP.VariableInfo{Float64, Float64, Float64, Float64}` JuMP variable information.
- `parameter_bounds::ParameterBounds{P}` Valid parameter sub-domains
"""
struct HoldVariable{P <: JuMP.AbstractVariableRef} <: InfOptVariable
    info::JuMP.VariableInfo{Float64, Float64, Float64, Float64}
    parameter_bounds::ParameterBounds{P}
end

"""
    VariableData{V <: InfOptVariable} <: AbstractDataObject

A mutable `DataType` for storing `InfOptVariable`s and their data.

**Fields**
- `variable::V`: The scalar variable.
- `name::String`: The name used for printing.
- `lower_bound_index::Union{ConstraintIndex, Nothing}`: Index of lower bound constraint.
- `upper_bound_index::Union{ConstraintIndex, Nothing}`: Index of upper bound constraint.
- `fix_index::Union{ConstraintIndex, Nothing}`: Index on fixing constraint.
- `zero_one_index::Union{ConstraintIndex, Nothing}`: Index of binary constraint.
- `integrality_index::Union{ConstraintIndex, Nothing}`: Index of integer constraint.
- `measure_indices::Vector{MeasureIndex}`: Indices of dependent measures.
- `constraint_indices::Vector{ConstraintIndex}`: Indices of dependent constraints.
- `in_objective::Bool`: Is this used in objective?
- `point_var_indices::Vector{PointVariableIndex}`: Indices of dependent point variables.
- `reduced_var_indices::Vector{ReducedVariableIndex}`: Indices of dependent reduced variables.
- `derivative_indices::Vector{InfiniteDerivativeIndex}`: Indices of dependent derivatives.
"""
mutable struct VariableData{V <: InfOptVariable} <: AbstractDataObject
    variable::V
    name::String
    lower_bound_index::Union{ConstraintIndex, Nothing}
    upper_bound_index::Union{ConstraintIndex, Nothing}
    fix_index::Union{ConstraintIndex, Nothing}
    zero_one_index::Union{ConstraintIndex, Nothing}
    integrality_index::Union{ConstraintIndex, Nothing}
    measure_indices::Vector{MeasureIndex}
    constraint_indices::Vector{ConstraintIndex}
    in_objective::Bool
    point_var_indices::Vector{PointVariableIndex} # InfiniteVariables only
    reduced_var_indices::Vector{ReducedVariableIndex} # InfiniteVariables only
<<<<<<< HEAD
    derivative_indices::Vector{InfiniteDerivativeIndex} # infinite and reduced only
=======
    derivative_indices::Vector{InfiniteDerivativeIndex} # InfiniteVariables only
>>>>>>> 386c9741
    function VariableData(var::V, name::String = "") where {V <: InfOptVariable}
        return new{V}(var, name, nothing, nothing, nothing, nothing, nothing,
                   MeasureIndex[], ConstraintIndex[], false, PointVariableIndex[],
                   ReducedVariableIndex[], InfiniteDerivativeIndex[])
    end
end

################################################################################
#                              DERIVATIVE TYPES
################################################################################
"""
<<<<<<< HEAD
    AbstractDerivativeMethod
=======
    AbstractDerivativeEvalData
>>>>>>> 386c9741

An abstract type for storing derivative evaluation data that is pertinent to its 
reformation/transcription. 
"""
<<<<<<< HEAD
abstract type AbstractDerivativeMethod end 

"""
    Integral <: AbstractDerivativeMethod
=======
abstract type AbstractDerivativeEvalData end 

"""
    IntegralData <: AbstractDerivativeData
>>>>>>> 386c9741

A `DataType` for storing the informational parameters needed to evaulate a 
derivative using an integral.

**Fields**
- `min_num_supports::Int`: The minimum number of supports that should be used. 
- `eval_method::DataType`: The evaluation method used by the integral inherited from 
                           [`AbstractIntegralMethod`](@ref InfiniteOpt.MeasureToolbox.AbstractIntegralMethod)
"""
<<<<<<< HEAD
struct Integral <: AbstractDerivativeMethod
=======
struct IntegralData <: AbstractDerivativeEvalData 
>>>>>>> 386c9741
    min_num_supports::Int
    eval_method::DataType # a method from AbstractIntegralMethod
end

"""
    InfOptDerivative <: JuMP.AbstractVariable

An abstract type for infinite, reduced, point, and hold derivatives.
"""
abstract type InfOptDerivative <: JuMP.AbstractVariable end

"""
    InfiniteDerivative{V <: GeneralVariableRef, 
<<<<<<< HEAD
                       D <: AbstractDerivativeMethod} <: InfOptDerivative

A `DataType` for storing core infinite derivative information. This follows a 
derivative of the form: ``\\frac{\\partial x(\\alpha, \\hdots)}{\\partial \\alpha}`` 
where ``x(\\alpha, \\hdots)`` is an infinite variable and ``\\alpha`` is an infinite 
parameter. Here, both ``x`` and ``\\alpha`` must be scalars. 
=======
                       D <: AbstractDerivativeEvalData} <: InfOptDerivative

A `DataType` for storing core infinite derivative information. This follows a 
derivative of the form: ``\frac{\partial x(\alpha, \hdots)}{\partial \alpha}`` 
where ``x(\alpha, \hdots)`` is an infinite variable and ``\alpha`` is an infinite 
parameter. Here, both ``x`` and ``\alpha`` must be scalars. 
>>>>>>> 386c9741

It is important to note that `info.start` should contain a start value function
that generates the start value for a given infinite parameter support. This
function should map a support to a start value using user-formatting if
`is_vector_start = false`, otherwise it should do the mapping using a single
support vector as input. Also, the variable reference type `V` must pertain to
infinite variables and parameters.

**Fields**
- `info::JuMP.VariableInfo{Float64, Float64, Float64, Function}`: JuMP variable information.
- `is_vector_start::Bool`: Does the start function take support values formatted as vectors?
- `variable_ref::V`: The variable reference of the infinite variable numerator.
- `parameter_ref::V`: The variable reference of the infinite parameter denomenator.
- `eval_method::D`: The method used to evaluate the derivative (e.g., finite difference)
"""
struct InfiniteDerivative{V <: JuMP.AbstractVariableRef, 
<<<<<<< HEAD
                          D <: AbstractDerivativeMethod} <: InfOptDerivative
=======
                          D <: AbstractDerivativeEvalData} <: InfOptDerivative
>>>>>>> 386c9741
    info::JuMP.VariableInfo{Float64, Float64, Float64, Function}
    is_vector_start::Bool
    variable_ref::V # could be ref of infinite/reduced variable/derivative (top of derivative)
    parameter_ref::V # a scalar infinite parameter ref (bottom of derivative)
    eval_method::D
end

"""
    ReducedDerivative{D <: GeneralVariableRef} <: InfOptDerivative

A `DataType` for storing reduced infinite derivatives which partially support an
infinite derivative.

**Fields**
- `infinite_derivative_ref::D`: The original infinite derivative.
- `eval_supports::Dict{Int, Float64}`: The original parameter tuple linear indices
                                     to the evaluation supports.
- `parameter_nums::Vector{Int}`: The parameter numbers associated with the reduced
                                 `parameter_refs`.
- `object_nums::Vector{Int}`: The parameter object numbers associated with the
                              reduced `parameter_refs`.
"""
struct ReducedDerivative{D <: JuMP.AbstractVariableRef} <: InfOptDerivative
    infinite_derivative_ref::D # must be ref of InfiniteDerivative
    eval_supports::Dict{Int, Float64}
    parameter_nums::Vector{Int}
    object_nums::Vector{Int}
end

"""
    PointDerivative{D <: GeneralVariableRef} <: InfOptDerivative

A `DataType` for storing point derivative information. Note that the elements
`parameter_values` field must match the format of the parameter reference tuple
defined in `InfiniteDerivative.variable_ref`.

**Fields**
- `info::JuMP.VariableInfo{Float64, Float64, Float64, Float64}` JuMP Variable information.
- `infinite_derivative_ref::D` The infinite derivative reference
    associated with the point derivative.
- `parameter_values::Vector{Float64}` The infinite parameter values
    defining the point.
"""
struct PointDerivative{D <: JuMP.AbstractVariableRef} <: InfOptDerivative
    info::JuMP.VariableInfo{Float64, Float64, Float64, Float64}
    infinite_derivative_ref::D # must be ref of InfiniteDerivative
    parameter_values::Vector{Float64}
end

"""
    DerivativeData{D <: InfOptDerivative} <: AbstractDataObject

A mutable `DataType` for storing `InfOptDerivative`s and their data.

**Fields**
- `derivative::D`: The scalar derivative.
- `name::String`: The name used for printing.
- `lower_bound_index::Union{ConstraintIndex, Nothing}`: Index of lower bound constraint.
- `upper_bound_index::Union{ConstraintIndex, Nothing}`: Index of upper bound constraint.
- `fix_index::Union{ConstraintIndex, Nothing}`: Index on fixing constraint.
- `measure_indices::Vector{MeasureIndex}`: Indices of dependent measures.
- `constraint_indices::Vector{ConstraintIndex}`: Indices of dependent constraints.
- `in_objective::Bool`: Is this used in objective?
- `point_deriv_indices::Vector{PointDerivativeIndex}`: Indices of dependent point derivatives.
- `reduced_deriv_indices::Vector{ReducedDerivativeIndex}`: Indices of dependent reduced derivatives.
<<<<<<< HEAD
- `derivative_indices::Vector{InfiniteDerivativeIndex}`: Indices of dependent infinite derivatives.
=======
- `infinite_deriv_indices::Vector{InfiniteDerivativeIndex}`: Indices of dependent infinite derivatives.
>>>>>>> 386c9741
"""
mutable struct DerivativeData{D <: InfOptDerivative} <: AbstractDataObject
    derivative::D
    name::String
    lower_bound_index::Union{ConstraintIndex, Nothing}
    upper_bound_index::Union{ConstraintIndex, Nothing}
    fix_index::Union{ConstraintIndex, Nothing}
    measure_indices::Vector{MeasureIndex}
    constraint_indices::Vector{ConstraintIndex}
    in_objective::Bool
    point_deriv_indices::Vector{PointDerivativeIndex} # InfiniteDerivatives only
    reduced_deriv_indices::Vector{ReducedDerivativeIndex} # InfiniteDerivatives only
<<<<<<< HEAD
    derivative_indices::Vector{InfiniteDerivativeIndex} # infinite and reduced only
=======
    infinite_deriv_indices::Vector{InfiniteDerivativeIndex} # InfiniteDerivatives only
>>>>>>> 386c9741
    function DerivativeData(deriv::D, name::String = "") where {D <: InfOptDerivative}
        return new{D}(deriv, name, nothing, nothing, nothing,
                   MeasureIndex[], ConstraintIndex[], false, PointDerivativeIndex[],
                   ReducedDerivativeIndex[], InfiniteDerivativeIndex[])
    end
end

################################################################################
#                               MEASURE TYPES
################################################################################
"""
    AbstractMeasureData

An abstract type to define data for measures to define the behavior of
[`Measure`](@ref).
"""
abstract type AbstractMeasureData end

"""
    DiscreteMeasureData{P <: Union{JuMP.AbstractVariableRef,
                        Vector{<:JuMP.AbstractVariableRef}},
                        N, B <: Union{Float64, Vector{Float64}}
                        } <: AbstractMeasureData

A DataType for immutable measure abstraction data where the
abstraction is of the form:
``measure = \\int_{\\tau \\in T} f(\\tau) w(\\tau) d\\tau \\approx \\sum_{i = 1}^N \\alpha_i f(\\tau_i) w(\\tau_i)``.
The supports and coefficients are immutable (i.e., they will not change
even if supports are changed for the underlying infinite parameter.) This
type can be used for both 1-dimensional and multi-dimensional measures.

**Fields**
- `parameter_refs::P`: The infinite parameter(s) over which the integration occurs.
                       These can be comprised of multiple independent parameters,
                       but dependent parameters cannot be mixed with other types.
- `coefficients::Vector{Float64}`: Coefficients ``\\alpha_i`` for the above
                                   measure abstraction.
- `supports::Array{Float64, N}`: Supports points ``\\tau_i``. This is a `Vector`
                                 if only one parameter is given, otherwise it is
                                 a `Matrix` where the supports are stored column-wise.
- `label::Symbol`: Label for the support points ``\\tau_i`` when stored in the
                   infinite parameter(s).
- `weight_function::Function`: Weighting function ``w`` must map an individual
                               support value to a `Real` scalar value.
- `lower_bounds::B`: Lower bound in accordance with ``T``, this denotes the
                    intended interval of the measure and should be `NaN` if ignored
- `upper_bounds::B`: Same as above but the upper bound.
- `is_expect::Bool`: Is this data associated with an expectation call?
"""
struct DiscreteMeasureData{P <: Union{JuMP.AbstractVariableRef,
                           Vector{<:JuMP.AbstractVariableRef}},
                           N, B <: Union{Float64, Vector{Float64}}
                           } <: AbstractMeasureData
    parameter_refs::P
    coefficients::Vector{Float64}
    supports::Array{Float64, N} # supports are stored column-wise
    label::Symbol # label that will used when the supports are added to the model
    weight_function::Function # single support --> weight value
    lower_bounds::B
    upper_bounds::B
    is_expect::Bool
    # scalar constructor
    function DiscreteMeasureData(param_ref::V, coeffs::Vector{<:Real},
                                 supps::Vector{<:Real}, label::Symbol,
                                 weight_func::Function,
                                 lower_bound::Real,
                                 upper_bound::Real,
                                 expect::Bool
                                 ) where {V <: JuMP.AbstractVariableRef}
        return new{V, 1, Float64}(param_ref, coeffs, supps, label, weight_func,
                                  lower_bound, upper_bound, expect)
    end
    # multi constructor
    function DiscreteMeasureData(param_refs::Vector{V}, coeffs::Vector{<:Real},
                                 supps::Matrix{<:Real}, label::Symbol,
                                 weight_func::Function,
                                 lower_bound::Vector{<:Real},
                                 upper_bound::Vector{<:Real},
                                 expect::Bool
                                 ) where {V <: JuMP.AbstractVariableRef}
        return new{Vector{V}, 2, Vector{Float64}}(param_refs, coeffs, supps,
                                                  label, weight_func, lower_bound,
                                                  upper_bound, expect)
    end
end

"""
    FunctionalDiscreteMeasureData{P <: Union{JuMP.AbstractVariableRef,
                                  Vector{<:JuMP.AbstractVariableRef}},
                                  B <: Union{Float64, Vector{Float64}}
                                  } <: AbstractMeasureData

A DataType for mutable measure abstraction data where the
abstraction is of the form:
``measure = \\int_{\\tau \\in T} f(\\tau) w(\\tau) d\\tau \\approx \\sum_{i = 1}^N \\alpha_i f(\\tau_i) w(\\tau_i)``.
This abstraction is equivalent to that of [`DiscreteMeasureData`](@ref), but
the difference is that the supports are not fully known at the time of measure
creation. Thus, functions are stored that will be used to generate the
concrete support points ``\\tau_i`` and their coefficients ``\\alpha_i`` when
the measure is evaluated (expanded). These supports are identified/generated
in accordance with the `label` with a gaurantee that at least `num_supports` are
generated. For example, if `label = MCSample` and `num_supports = 100` then
the measure will use all of the supports stored in the `parameter_refs` with the
label `MCSample` and will ensure there are at least 100 are generated. This
type can be used for both 1-dimensional and multi-dimensional measures.

**Fields**
- `parameter_refs::P`: The infinite parameter(s) over which the integration occurs.
                     These can be comprised of multiple independent parameters,
                     but dependent parameters cannot be mixed with other types.
- `coeff_function::Function`: Coefficient generation function making ``\\alpha_i``
                              for the above measure abstraction. It should take
                              all the supports as input (formatted as an Array)
                              and return the corresponding vector of coefficients.
- `min_num_supports::Int`: Specifies the minimum number of supports ``\\tau_i``
                       desired in association with `parameter_refs` and `label`.
- `label::Symbol`: Label for the support points ``\\tau_i`` which are/will be
                   stored in the infinite parameter(s).
- `weight_function::Function`: Weighting function ``w`` must map an individual
                              support value to a `Real` scalar value.
- `lower_bounds::B`: Lower bounds in accordance with ``T``, this denotes the
                  intended interval of the measure and should be `NaN` if ignored
- `upper_bounds::B`: Same as above but the upper bounds.
- `is_expect::Bool`: Is this data associated with an expectation call?
"""
struct FunctionalDiscreteMeasureData{P <: Union{JuMP.AbstractVariableRef,
                                     Vector{<:JuMP.AbstractVariableRef}},
                                     B <: Union{Float64, Vector{Float64}}
                                     } <: AbstractMeasureData
    parameter_refs::P
    coeff_function::Function # supports --> coefficient vector
    min_num_supports::Int # minimum number of supports
    label::Symbol # support label of included supports
    weight_function::Function # single support --> weight value
    lower_bounds::B
    upper_bounds::B
    is_expect::Bool
    # scalar constructor
    function FunctionalDiscreteMeasureData(param_ref::V, coeff_func::Function,
                                           num_supps::Int, label::Symbol,
                                           weight_func::Function,
                                           lower_bound::Real,
                                           upper_bound::Real,
                                           expect::Bool
                                           ) where {V <: JuMP.AbstractVariableRef}
        return new{V, Float64}(param_ref, coeff_func, num_supps, label, weight_func,
                               lower_bound, upper_bound, expect)
    end
    # multi constructor
    function FunctionalDiscreteMeasureData(param_refs::Vector{V},
                                           coeff_func::Function,
                                           num_supps::Int, label::Symbol,
                                           weight_func::Function,
                                           lower_bound::Vector{<:Real},
                                           upper_bound::Vector{<:Real},
                                           expect::Bool
                                           ) where {V <: JuMP.AbstractVariableRef}
        return new{Vector{V}, Vector{Float64}}(param_refs, coeff_func, num_supps,
                                               label, weight_func, lower_bound,
                                               upper_bound, expect)
    end
end

"""
    Measure{T <: JuMP.AbstractJuMPScalar, V <: AbstractMeasureData}

A `DataType` for measure abstractions. The abstraction is determined by `data`
and is enacted on `func` when the measure is evaluated (expended).

**Fields**
- `func::T` The `InfiniteOpt` expression to be measured.
- `data::V` Data of the abstraction as described in a `AbstractMeasureData`
            concrete subtype.
- `object_nums::Vector{Int}`: The parameter object numbers of the evaluated
                              measure expression (i.e., the object numbers of
                              `func` excluding those that belong to `data`).
- `parameter_nums::Vector{Int}`: The parameter numbers that parameterize the
                                 evaluated measure expression. (i.e., the
                                 parameter numbers of `func` excluding those
                                 that belong to `data`).
- `constant_func::Bool`: Indicates if `func` is not parameterized by the infinite
                         parameters in `data`. (i.e., do the object numbers of
                         `func` and `data` have no intersection?) This is useful
                         to enable analytic evaluations if possible.
"""
struct Measure{T <: JuMP.AbstractJuMPScalar, V <: AbstractMeasureData}
    func::T
    data::V
    object_nums::Vector{Int}
    parameter_nums::Vector{Int}
    constant_func::Bool
end

"""
    MeasureData <: AbstractDataObject

A mutable `DataType` for storing [`Measure`](@ref)s and their data.

**Fields**
- `measure::Measure`: The measure structure.
- `name::String`: The base name used for printing `name(meas_expr d(par))`.
- `measure_indices::Vector{MeasureIndex}`: Indices of dependent measures.
- `constraint_indices::Vector{ConstraintIndex}`: Indices of dependent constraints.
- `derivative_indices::Vector{InfiniteDerivativeIndex}`: Indices of dependent derivatives.
- `in_objective::Bool`: Is this used in objective?
"""
mutable struct MeasureData <: AbstractDataObject
    measure::Measure
    name::String
    measure_indices::Vector{MeasureIndex}
    constraint_indices::Vector{ConstraintIndex}
    derivative_indices::Vector{InfiniteDerivativeIndex}
    in_objective::Bool
    function MeasureData(measure::Measure, name::String = "measure")
        return new(measure, name, MeasureIndex[], ConstraintIndex[], 
                   InfiniteDerivativeIndex[], false)
    end
end

################################################################################
#                              CONSTRAINT TYPES
################################################################################
"""
    BoundedScalarConstraint{F <: JuMP.AbstractJuMPScalar,
                            S <: MOI.AbstractScalarSet,
                            P <: GeneralVariableRef
                            } <: JuMP.AbstractConstraint

A `DataType` that stores scalar constraints that are defined over a sub-domain
of infinite parameters.

**Fields**
- `func::F` The JuMP object.
- `set::S` The MOI set.
- `bounds::ParameterBounds{P}` Set of valid parameter
    sub-domains that further boundconstraint.
- `orig_bounds::ParameterBounds{P}` Set of the constraint's
    original parameter sub-domains (not considering hold variables)
"""
struct BoundedScalarConstraint{F <: JuMP.AbstractJuMPScalar,
                               S <: MOI.AbstractScalarSet,
                               P <: JuMP.AbstractVariableRef
                               } <: JuMP.AbstractConstraint
    func::F
    set::S
    bounds::ParameterBounds{P}
    orig_bounds::ParameterBounds{P}
end

"""
    ConstraintData <: AbstractDataObject

A mutable `DataType` for storing constraints and their data.

**Fields**
- `constraint::JuMP.AbstractConstraint`: The scalar constraint.
- `object_nums::Vector{Int}`: The object numbers of the parameter objects that the
                              constraint depends on.
- `name::String`: The name used for printing.
- `measure_indices::Vector{MeasureIndex}`: Indices of dependent measures.
- `is_info_constraint::Bool`: Is this is constraint based on variable info (e.g., lower bound)
"""
mutable struct ConstraintData <: AbstractDataObject
    constraint::JuMP.AbstractConstraint
    object_nums::Vector{Int}
    name::String
    measure_indices::Vector{MeasureIndex}
    is_info_constraint::Bool
end

################################################################################
#                                INFINITE MODEL
################################################################################
"""
    InfiniteModel <: JuMP.AbstractModel

A `DataType` for storing all of the mathematical modeling information needed to
model an optmization problem with an infinite-dimensional decision space.

**Fields**
- `independent_params::MOIUC.CleverDict{IndependentParameterIndex, ScalarParameterData{IndependentParameter}}`:
   The independent parameters and their mapping information.
- `dependent_params::MOIUC.CleverDict{DependentParametersIndex, MultiParameterData}`:
   The dependent parameters and their mapping information.
- `finite_params::MOIUC.CleverDict{FiniteParameterIndex, ScalarParameterData{FiniteParameter}}`:
   The finite parameters and their mapping information.
- `name_to_param::Union{Dict{String, AbstractInfOptIndex}, Nothing}`:
   Field to help find a parameter given the name.
- `last_param_num::Int`: The last parameter number to be used.
- `param_object_indices::Vector{Union{IndependentParameterIndex, DependentParametersIndex}}`:
  The collection of parameter object indices in creation order.
- `infinite_vars::MOIUC.CleverDict{InfiniteVariableIndex, <:VariableData{<:InfiniteVariable}}`:
   The infinite variables and their mapping information.
- `reduced_vars::MOIUC.CleverDict{ReducedVariableIndex, <:VariableData{<:ReducedVariable}}`:
   The reduced infinite variables and their mapping information.
- `point_vars::MOIUC.CleverDict{PointVariableIndex, <:VariableData{<:PointVariable}}`:
   The point variables and their mapping information.
- `hold_vars::MOIUC.CleverDict{HoldVariableIndex, <:VariableData{<:HoldVariable}}`:
   The hold variables and their mapping information.
- `name_to_var::Union{Dict{String, AbstractInfOptIndex}, Nothing}`:
   Field to help find a variable given the name.
- `has_hold_bounds::Bool`:
   Does any variable have parameter bounds?
- `infinite_derivs::MOIUC.CleverDict{InfiniteDerivativeIndex, <:DerivativeData{<:InfiniteDerivative}}`:
  The infinite derivatives and their mapping information.
- `reduced_derivs::MOIUC.CleverDict{ReducedDerivativeIndex, <:DerivativeData{<:ReducedDerivative}}`:
  The reduced infinite derivatives and their mapping information.
- `point_derivs::MOIUC.CleverDict{PointDerivativeIndex, <:DerivativeData{<:PointDerivative}}`: 
  The point derivatives and their mapping information.
- `measures::MOIUC.CleverDict{MeasureIndex, MeasureData}`:
   The measures and their mapping information.
- `integral_defaults::Dict{Symbol}`:
   The default keyword arguments for [`integral`](@ref).
- `constraints::MOIUC.CleverDict{ConstraintIndex, ConstraintData}`:
   The constraints and their mapping information.
- `name_to_constr::Union{Dict{String, ConstraintIndex}, Nothing}`:
   Field to help find a constraint given the name.
- `objective_sense::MOI.OptimizationSense`: Objective sense.
- `objective_function::JuMP.AbstractJuMPScalar`: Finite scalar function.
- `objective_has_measures::Bool`: Does the objective contain measures?
- `obj_dict::Dict{Symbol, Any}`: Store Julia symbols used with `InfiniteModel`
- `optimizer_constructor`: MOI optimizer constructor (e.g., Gurobi.Optimizer).
- `optimizer_model::JuMP.Model`: Model used to solve `InfiniteModel`
- `ready_to_optimize::Bool`: Is the optimizer_model up to date.
- `ext::Dict{Symbol, Any}`: Store arbitrary extension information.
"""
mutable struct InfiniteModel <: JuMP.AbstractModel
    # Parameter Data
    independent_params::MOIUC.CleverDict{IndependentParameterIndex, ScalarParameterData{<:IndependentParameter}}
    dependent_params::MOIUC.CleverDict{DependentParametersIndex, MultiParameterData}
    finite_params::MOIUC.CleverDict{FiniteParameterIndex, ScalarParameterData{FiniteParameter}}
    name_to_param::Union{Dict{String, AbstractInfOptIndex}, Nothing}
    last_param_num::Int
    param_object_indices::Vector{Union{IndependentParameterIndex, DependentParametersIndex}}

    # Variable Data
    infinite_vars::MOIUC.CleverDict{InfiniteVariableIndex, <:VariableData{<:InfiniteVariable}}
    reduced_vars::MOIUC.CleverDict{ReducedVariableIndex, <:VariableData{<:ReducedVariable}}
    point_vars::MOIUC.CleverDict{PointVariableIndex, <:VariableData{<:PointVariable}}
    hold_vars::MOIUC.CleverDict{HoldVariableIndex, <:VariableData{<:HoldVariable}}
    name_to_var::Union{Dict{String, AbstractInfOptIndex}, Nothing}
    has_hold_bounds::Bool

    # Derivative Data 
    infinite_derivs::MOIUC.CleverDict{InfiniteDerivativeIndex, <:DerivativeData{<:InfiniteDerivative}}
    reduced_derivs::MOIUC.CleverDict{ReducedDerivativeIndex, <:DerivativeData{<:ReducedDerivative}}
    point_derivs::MOIUC.CleverDict{PointDerivativeIndex, <:DerivativeData{<:PointDerivative}}

    # Measure Data
    measures::MOIUC.CleverDict{MeasureIndex, MeasureData}

    # Constraint Data
    constraints::MOIUC.CleverDict{ConstraintIndex, ConstraintData}
    name_to_constr::Union{Dict{String, ConstraintIndex}, Nothing}

    # Objective Data
    objective_sense::MOI.OptimizationSense
    objective_function::JuMP.AbstractJuMPScalar
    objective_has_measures::Bool

    # Objects
    obj_dict::Dict{Symbol, Any}

    # Optimize Data
    optimizer_constructor::Any
    optimizer_model::JuMP.Model
    ready_to_optimize::Bool

    # Extensions
    ext::Dict{Symbol, Any}
end

"""
    InfiniteModel([optimizer_constructor];
                  [OptimizerModel::Function = TranscriptionModel,
                  caching_mode::MOIU.CachingOptimizerMode = MOIU.AUTOMATIC,
                  bridge_constraints::Bool = true, optimizer_model_kwargs...])

Return a new infinite model where an optimizer is specified if an
`optimizer_constructor` is given. The optimizer
can also later be set with the [`JuMP.set_optimizer`](@ref) call. By default
the `optimizer_model` data field is initialized with a
[`TranscriptionModel`](@ref), but a different type of model can be assigned via
[`set_optimizer_model`](@ref) as can be required by extensions.

**Example**
```jldoctest
julia> using InfiniteOpt, JuMP, Ipopt;

julia> model = InfiniteModel()
An InfiniteOpt Model
Feasibility problem with:
Finite Parameters: 0
Infinite Parameters: 0
Variables: 0
Measures: 0
Optimizer model backend information:
Model mode: AUTOMATIC
CachingOptimizer state: NO_OPTIMIZER
Solver name: No optimizer attached.

julia> model = InfiniteModel(Ipopt.Optimizer)
An InfiniteOpt Model
Feasibility problem with:
Finite Parameters: 0
Infinite Parameters: 0
Variables: 0
Measures: 0
Optimizer model backend information:
Model mode: AUTOMATIC
CachingOptimizer state: EMPTY_OPTIMIZER
Solver name: Ipopt
```
"""
function InfiniteModel(; OptimizerModel::Function = TranscriptionModel,
                       kwargs...)::InfiniteModel
    return InfiniteModel(# Parameters
                         MOIUC.CleverDict{IndependentParameterIndex, ScalarParameterData{<:IndependentParameter}}(),
                         MOIUC.CleverDict{DependentParametersIndex, MultiParameterData}(),
                         MOIUC.CleverDict{FiniteParameterIndex, ScalarParameterData{FiniteParameter}}(),
                         nothing, 0,
                         Union{IndependentParameterIndex, DependentParametersIndex}[],
                         # Variables
                         MOIUC.CleverDict{InfiniteVariableIndex, VariableData{InfiniteVariable{GeneralVariableRef}}}(),
                         MOIUC.CleverDict{ReducedVariableIndex, VariableData{ReducedVariable{GeneralVariableRef}}}(),
                         MOIUC.CleverDict{PointVariableIndex, VariableData{PointVariable{GeneralVariableRef}}}(),
                         MOIUC.CleverDict{HoldVariableIndex, VariableData{HoldVariable{GeneralVariableRef}}}(),
                         nothing, false,
                         # Derivatives
                         MOIUC.CleverDict{InfiniteDerivativeIndex, DerivativeData{InfiniteDerivative{GeneralVariableRef}}}(),
                         MOIUC.CleverDict{ReducedDerivativeIndex, DerivativeData{ReducedDerivative{GeneralVariableRef}}}(),
                         MOIUC.CleverDict{PointDerivativeIndex, DerivativeData{PointDerivative{GeneralVariableRef}}}(),
                         # Measures
                         MOIUC.CleverDict{MeasureIndex, MeasureData}(),
                         # Constraints
                         MOIUC.CleverDict{ConstraintIndex, ConstraintData}(),
                         nothing,
                         # Objective
                         MOI.FEASIBILITY_SENSE,
                         zero(JuMP.GenericAffExpr{Float64, GeneralVariableRef}),
                         false,
                         # Object dictionary
                         Dict{Symbol, Any}(),
                         # Optimize data
                         nothing, OptimizerModel(;kwargs...), false,
                         # Extensions
                         Dict{Symbol, Any}()
                         )
end

## Set the optimizer_constructor depending on what it is
# MOI.OptimizerWithAttributes
function _set_optimizer_constructor(model::InfiniteModel,
                                    constructor::MOI.OptimizerWithAttributes)::Nothing
    model.optimizer_constructor = constructor.optimizer_constructor
    return
end

# No attributes
function _set_optimizer_constructor(model::InfiniteModel, constructor)::Nothing
    model.optimizer_constructor = constructor
    return
end

# Dispatch for InfiniteModel call with optimizer constructor
function InfiniteModel(optimizer_constructor;
                       OptimizerModel::Function = TranscriptionModel,
                       kwargs...)::InfiniteModel
    model = InfiniteModel()
    model.optimizer_model = OptimizerModel(optimizer_constructor; kwargs...)
    _set_optimizer_constructor(model, optimizer_constructor)
    return model
end

# Define basic InfiniteModel extensions
Base.broadcastable(model::InfiniteModel) = Ref(model)
JuMP.object_dictionary(model::InfiniteModel)::Dict{Symbol, Any} = model.obj_dict

# Define basic accessors
_last_param_num(model::InfiniteModel)::Int = model.last_param_num
_param_object_indices(model::InfiniteModel) = model.param_object_indices

################################################################################
#                             OBJECT REFERENCES
################################################################################
"""
    GeneralVariableRef <: JuMP.AbstractVariableRef

A `DataType` that serves as the principal variable reference in `InfiniteOpt`
for building variable expressions. It contains the needed information to
create a variable type specifc reference (e.g., [`InfiniteVariableRef`](@ref))
via [`dispatch_variable_ref`](@ref) to obtain the correct subtype of
[`DispatchVariableRef`](@ref) based off of `index_type`. This allows us to
construct expressions using concrete containers unlike previous versions of
`InfiniteOpt` which provides us a significant performance boost.

**Fields**
- `model::InfiniteModel`: Infinite model.
- `raw_index::Int64`: The raw index to be used in the `index_type` constructor.
- `index_type::DataType`: The concrete [`AbstractInfOptIndex`](@ref) type/constructor.
- `param_index::Int`: The index of a parameter in [`DependentParameters`](@ref).
  This is ignored for other variable types.
"""
struct GeneralVariableRef <: JuMP.AbstractVariableRef
    model::InfiniteModel
    raw_index::Int64
    index_type::DataType
    param_index::Int # for DependentParameterRefs
    function GeneralVariableRef(model::InfiniteModel, raw_index,
                               index_type::DataType, param_index::Int = -1)
       return new(model, Int64(raw_index), index_type, param_index)
    end
end

"""
    DispatchVariableRef <: JuMP.AbstractVariableRef

An abstract type for variable references that are created from
[`GeneralVariableRef`](@ref)s and are used to dispatch to the appropriate
methods for that particular variable/parameter/measure type.
"""
abstract type DispatchVariableRef <: JuMP.AbstractVariableRef end

"""
    IndependentParameterRef <: DispatchVariableRef

A `DataType` for independent infinite parameters references that parameterize
infinite variables.

**Fields**
- `model::InfiniteModel`: Infinite model.
- `index::IndependentParameterIndex`: Index of the parameter in model.
"""
struct IndependentParameterRef <: DispatchVariableRef
    model::InfiniteModel
    index::IndependentParameterIndex
end

"""
    DependentParameterRef <: DispatchVariableRef

A `DataType` for dependent infinite parameter references that parameterize
infinite variables.

**Fields**
- `model::InfiniteModel`: Infinite model.
- `index::DependentParameterIndex`: Index of the dependent parameter.
"""
struct DependentParameterRef <: DispatchVariableRef
    model::InfiniteModel
    index::DependentParameterIndex
end

"""
    InfiniteVariableRef <: DispatchVariableRef

A `DataType` for untranscripted infinite dimensional variable references (e.g.,
second stage variables, time dependent variables).

**Fields**
- `model::InfiniteModel`: Infinite model.
- `index::InfiniteVariableIndex`: Index of the variable in model.
"""
struct InfiniteVariableRef <: DispatchVariableRef
    model::InfiniteModel
    index::InfiniteVariableIndex
end

"""
    ReducedVariableRef <: DispatchVariableRef

A `DataTyp`e for partially transcripted infinite dimensional variable references.
This is used to expand measures that contain infinite variables that are not
fully transcripted by the measure.

**Fields**
- `model::InfiniteModel`: Infinite model.
- `index::ReducedVariableIndex`: Index of the variable in model.
"""
struct ReducedVariableRef <: DispatchVariableRef
    model::InfiniteModel
    index::ReducedVariableIndex
end

"""
    InfiniteDerivativeRef <: DispatchVariableRef

A `DataType` for untranscripted infinite dimensional derivative references.

**Fields**
- `model::InfiniteModel`: Infinite model.
- `index::InfiniteDerivativeIndex`: Index of the derivative in model.
"""
struct InfiniteDerivativeRef <: DispatchVariableRef
    model::InfiniteModel
    index::InfiniteDerivativeIndex
end

"""
    ReducedDerivativeRef <: DispatchVariableRef

A `DataTyp`e for partially transcripted infinite dimensional derivatives references.
This is used to expand measures that contain infinite derivatives that are not
fully transcripted by the measure.

**Fields**
- `model::InfiniteModel`: Infinite model.
- `index::ReducedDerivativeIndex`: Index of the derivative in model.
"""
struct ReducedDerivativeRef <: DispatchVariableRef
    model::InfiniteModel
    index::ReducedDerivativeIndex
end

"""
    MeasureFiniteVariableRef <: DispatchVariableRef

An abstract type to define finite variable and measure references.
"""
abstract type MeasureFiniteVariableRef <: DispatchVariableRef end

"""
    MeasureRef <: FiniteVariableRef

A `DataType` for referring to measure abstractions.

**Fields**
- `model::InfiniteModel`: Infinite model.
- `index::MeasureIndex`: Index of the measure in model.
"""
struct MeasureRef <: MeasureFiniteVariableRef
    model::InfiniteModel
    index::MeasureIndex
end

"""
    FiniteVariableRef <: MeasureFiniteVariableRef

An abstract type to define new finite variable references.
"""
abstract type FiniteVariableRef <: MeasureFiniteVariableRef end

"""
    PointVariableRef <: FiniteVariableRef

A `DataType` for variables defined at a transcipted point (e.g., second stage
variable at a particular scenario, dynamic variable at a discretized time point).

**Fields**
- `model::InfiniteModel`: Infinite model.
- `index::PointVariableIndex`: Index of the variable in model.
"""
struct PointVariableRef <: FiniteVariableRef
    model::InfiniteModel
    index::PointVariableIndex
end

"""
    HoldVariableRef <: FiniteVariableRef

A `DataType` for finite fixed variable references (e.g., first stage variables,
steady-state variables).

**Fields**
- `model::InfiniteModel`: Infinite model.
- `index::HoldVariableIndex`: Index of the variable in model.
"""
struct HoldVariableRef <: FiniteVariableRef
    model::InfiniteModel
    index::HoldVariableIndex
end

"""
    PointDerivativeRef <: FiniteVariableRef

A `DataType` for derivatives defined at a transcipted point.

**Fields**
- `model::InfiniteModel`: Infinite model.
- `index::PointDerivativeIndex`: Index of the derivative in model.
"""
struct PointDerivativeRef <: FiniteVariableRef
    model::InfiniteModel
    index::PointDerivativeIndex
end

"""
    FiniteParameterRef <: FiniteVariableRef

A `DataType` for finite parameters references who are replaced with their values
at the transcription step.

**Fields**
- `model::InfiniteModel`: Infinite model.
- `index::FiniteParameterIndex`: Index of the parameter in model.
"""
struct FiniteParameterRef <: FiniteVariableRef
    model::InfiniteModel
    index::FiniteParameterIndex
end

## Define convenient aliases
const DecisionVariableRef = Union{InfiniteVariableRef, ReducedVariableRef,
                                  PointVariableRef, HoldVariableRef}

const UserDecisionVariableRef = Union{InfiniteVariableRef, PointVariableRef,
                                      HoldVariableRef}

const ScalarParameterRef = Union{IndependentParameterRef, FiniteParameterRef}

"""
    InfOptConstraintRef{S <: JuMP.AbstractShape}

A `DataType` for constraints that are in `InfiniteModel`s

**Fields**
- `model::InfiniteModel`: Infinite model.
- `index::ConstraintIndex`: Index of the constraint in model.
- `shape::JuMP.AbstractShape`: Shape of the constraint
"""
struct InfOptConstraintRef{S <: JuMP.AbstractShape}
    model::InfiniteModel
    index::ConstraintIndex
    shape::S
end

################################################################################
#                            PARAMETER BOUND METHODS
################################################################################
## Modify parameter dictionary to expand any multidimensional parameter keys
# Case where dictionary is already in correct form
function _expand_parameter_tuple(
    param_bounds::NTuple{N, Pair{GeneralVariableRef, IntervalSet}}
    )::Dict{GeneralVariableRef, IntervalSet} where {N}
    return Dict(param_bounds...)
end

# Case where dictionary contains vectors
function _expand_parameter_dict(
    param_bounds::NTuple{N, Pair{<:Union{GeneralVariableRef, AbstractArray{<:GeneralVariableRef}}, IntervalSet}}
    )::Dict{GeneralVariableRef, IntervalSet} where {N}
    # Initialize new dictionary
    new_dict = Dict{GeneralVariableRef, IntervalSet}()
    # Find vector keys and expand
    for (key, set) in param_bounds
        # expand over the array of parameters if this is
        if isa(key, AbstractArray)
            for param in key
                new_dict[param] = set
            end
        # otherwise we have parameter reference
        else
            new_dict[key] = set
        end
    end
    return new_dict
end

# Case where dictionary contains vectors
function _expand_parameter_dict(param_bounds::Tuple)
    error("Invalid parameter bound dictionary format.")
end

# Constructor for expanding array parameters
function ParameterBounds(intervals::NTuple{N, Pair}
    )::ParameterBounds{GeneralVariableRef} where {N}
    return ParameterBounds(_expand_parameter_dict(intervals))
end

# Default method
function ParameterBounds()::ParameterBounds{GeneralVariableRef}
    return ParameterBounds(Dict{GeneralVariableRef, IntervalSet}())
end

# Make dictionary accessor
function intervals(pb::ParameterBounds{P})::Dict{P, IntervalSet} where {P}
    return pb.intervals
end

# Extend simple 1 argument Base dispatches
for op = (:length, :isempty, :keys, :iterate)
    @eval Base.$op(bounds::ParameterBounds) = $op(intervals(bounds))
end

# Extend simple 2 argument Base dispatches where the second is arbitrary
for op = (:getindex, :haskey, :iterate)
    @eval Base.$op(bounds::ParameterBounds, arg) = $op(intervals(bounds), arg)
end

# Extend Base.:(==)
function Base.:(==)(bounds1::ParameterBounds, bounds2::ParameterBounds)::Bool
    return intervals(bounds1) == intervals(bounds2)
end

# Extend Base.copy
Base.copy(bounds::ParameterBounds) = ParameterBounds(copy(intervals(bounds)))

# Extend Base.setindex!
function Base.setindex!(pb::ParameterBounds{P}, value::IntervalSet,
                        index::P)::IntervalSet where {P}
    return intervals(pb)[index] = value
end

# Extend Base.delete!
function Base.delete!(pb::ParameterBounds{P}, key::P)::ParameterBounds{P} where {P}
    delete!(intervals(pb), key)
    return pb
end

# Extend Base.merge
function Base.merge(pb1::ParameterBounds{P},
                    pb2::ParameterBounds{P})::ParameterBounds{P} where {P}
    new_dict = merge(intervals(pb1), intervals(pb2))
    return ParameterBounds(new_dict)
end

# Extend Base.merge!
function Base.merge!(pb1::ParameterBounds{P},
                     pb2::ParameterBounds{P})::ParameterBounds{P} where {P}
    merge!(intervals(pb1), intervals(pb2))
    return pb1
end

# Extend Base.filter
function Base.filter(f::Function,
                     pb::ParameterBounds{P})::ParameterBounds{P} where {P}
    new_dict = filter(f, intervals(pb))
    return ParameterBounds(new_dict)
end<|MERGE_RESOLUTION|>--- conflicted
+++ resolved
@@ -635,11 +635,7 @@
     in_objective::Bool
     point_var_indices::Vector{PointVariableIndex} # InfiniteVariables only
     reduced_var_indices::Vector{ReducedVariableIndex} # InfiniteVariables only
-<<<<<<< HEAD
     derivative_indices::Vector{InfiniteDerivativeIndex} # infinite and reduced only
-=======
-    derivative_indices::Vector{InfiniteDerivativeIndex} # InfiniteVariables only
->>>>>>> 386c9741
     function VariableData(var::V, name::String = "") where {V <: InfOptVariable}
         return new{V}(var, name, nothing, nothing, nothing, nothing, nothing,
                    MeasureIndex[], ConstraintIndex[], false, PointVariableIndex[],
@@ -651,26 +647,15 @@
 #                              DERIVATIVE TYPES
 ################################################################################
 """
-<<<<<<< HEAD
     AbstractDerivativeMethod
-=======
-    AbstractDerivativeEvalData
->>>>>>> 386c9741
 
 An abstract type for storing derivative evaluation data that is pertinent to its 
 reformation/transcription. 
 """
-<<<<<<< HEAD
 abstract type AbstractDerivativeMethod end 
 
 """
     Integral <: AbstractDerivativeMethod
-=======
-abstract type AbstractDerivativeEvalData end 
-
-"""
-    IntegralData <: AbstractDerivativeData
->>>>>>> 386c9741
 
 A `DataType` for storing the informational parameters needed to evaulate a 
 derivative using an integral.
@@ -680,11 +665,7 @@
 - `eval_method::DataType`: The evaluation method used by the integral inherited from 
                            [`AbstractIntegralMethod`](@ref InfiniteOpt.MeasureToolbox.AbstractIntegralMethod)
 """
-<<<<<<< HEAD
 struct Integral <: AbstractDerivativeMethod
-=======
-struct IntegralData <: AbstractDerivativeEvalData 
->>>>>>> 386c9741
     min_num_supports::Int
     eval_method::DataType # a method from AbstractIntegralMethod
 end
@@ -698,21 +679,12 @@
 
 """
     InfiniteDerivative{V <: GeneralVariableRef, 
-<<<<<<< HEAD
                        D <: AbstractDerivativeMethod} <: InfOptDerivative
 
 A `DataType` for storing core infinite derivative information. This follows a 
 derivative of the form: ``\\frac{\\partial x(\\alpha, \\hdots)}{\\partial \\alpha}`` 
 where ``x(\\alpha, \\hdots)`` is an infinite variable and ``\\alpha`` is an infinite 
 parameter. Here, both ``x`` and ``\\alpha`` must be scalars. 
-=======
-                       D <: AbstractDerivativeEvalData} <: InfOptDerivative
-
-A `DataType` for storing core infinite derivative information. This follows a 
-derivative of the form: ``\frac{\partial x(\alpha, \hdots)}{\partial \alpha}`` 
-where ``x(\alpha, \hdots)`` is an infinite variable and ``\alpha`` is an infinite 
-parameter. Here, both ``x`` and ``\alpha`` must be scalars. 
->>>>>>> 386c9741
 
 It is important to note that `info.start` should contain a start value function
 that generates the start value for a given infinite parameter support. This
@@ -729,11 +701,7 @@
 - `eval_method::D`: The method used to evaluate the derivative (e.g., finite difference)
 """
 struct InfiniteDerivative{V <: JuMP.AbstractVariableRef, 
-<<<<<<< HEAD
                           D <: AbstractDerivativeMethod} <: InfOptDerivative
-=======
-                          D <: AbstractDerivativeEvalData} <: InfOptDerivative
->>>>>>> 386c9741
     info::JuMP.VariableInfo{Float64, Float64, Float64, Function}
     is_vector_start::Bool
     variable_ref::V # could be ref of infinite/reduced variable/derivative (top of derivative)
@@ -799,11 +767,7 @@
 - `in_objective::Bool`: Is this used in objective?
 - `point_deriv_indices::Vector{PointDerivativeIndex}`: Indices of dependent point derivatives.
 - `reduced_deriv_indices::Vector{ReducedDerivativeIndex}`: Indices of dependent reduced derivatives.
-<<<<<<< HEAD
 - `derivative_indices::Vector{InfiniteDerivativeIndex}`: Indices of dependent infinite derivatives.
-=======
-- `infinite_deriv_indices::Vector{InfiniteDerivativeIndex}`: Indices of dependent infinite derivatives.
->>>>>>> 386c9741
 """
 mutable struct DerivativeData{D <: InfOptDerivative} <: AbstractDataObject
     derivative::D
@@ -816,11 +780,7 @@
     in_objective::Bool
     point_deriv_indices::Vector{PointDerivativeIndex} # InfiniteDerivatives only
     reduced_deriv_indices::Vector{ReducedDerivativeIndex} # InfiniteDerivatives only
-<<<<<<< HEAD
     derivative_indices::Vector{InfiniteDerivativeIndex} # infinite and reduced only
-=======
-    infinite_deriv_indices::Vector{InfiniteDerivativeIndex} # InfiniteDerivatives only
->>>>>>> 386c9741
     function DerivativeData(deriv::D, name::String = "") where {D <: InfOptDerivative}
         return new{D}(deriv, name, nothing, nothing, nothing,
                    MeasureIndex[], ConstraintIndex[], false, PointDerivativeIndex[],
