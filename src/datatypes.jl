################################################################################
#                                INDEX TYPES
################################################################################
"""
    AbstractInfOptIndex

An abstract type for all index objects used in `InfiniteOpt`.
"""
abstract type AbstractInfOptIndex end

"""
    ObjectIndex <: AbstractInfOptIndex

An abstract type for indices of objects stored in `MOI.Utilities.CleverDicts`.
"""
abstract type ObjectIndex <: AbstractInfOptIndex end

"""
    IndependentParameterIndex <: ObjectIndex

A `DataType` for storing the index of a [`IndependentParameter`](@ref).

**Fields**
- `value::Int64`: The index value.
"""
struct IndependentParameterIndex <: ObjectIndex
    value::Int64
end

"""
    DependentParametersIndex <: ObjectIndex

A `DataType` for storing the index of a [`DependentParameters`](@ref) object.

**Fields**
- `value::Int64`: The index value.
"""
struct DependentParametersIndex <: ObjectIndex
    value::Int64
end

"""
    DependentParameterIndex <: AbstractInfOptIndex

A `DataType` for storing the index of an indiviudal parameter in a
[`DependentParameters`](@ref) object.

**Fields**
- `object_index::DependentParametersIndex`: The index of the parameter collection.
- `param_index::Int`: The index of the individual parameter in the above object.
"""
struct DependentParameterIndex <: AbstractInfOptIndex
    object_index::DependentParametersIndex
    param_index::Int
end

# Define convenient alias for infinite parameters
const InfiniteParameterIndex = Union{IndependentParameterIndex, DependentParameterIndex}

"""
    FiniteParameterIndex <: ObjectIndex

A `DataType` for storing the index of a [`FiniteParameter`](@ref).

**Fields**
- `value::Int64`: The index value.
"""
struct FiniteParameterIndex <: ObjectIndex
    value::Int64
end

"""
    ParameterFunctionIndex <: ObjectIndex

A `DataType` for storing the index of a [`ParameterFunction`](@ref).

**Fields**
- `value::Int64`: The index value.
"""
struct ParameterFunctionIndex <: ObjectIndex
    value::Int64
end

"""
    InfiniteVariableIndex <: ObjectIndex

A `DataType` for storing the index of a [`InfiniteVariable`](@ref).

**Fields**
- `value::Int64`: The index value.
"""
struct InfiniteVariableIndex <: ObjectIndex
    value::Int64
end

"""
    SemiInfiniteVariableIndex <: ObjectIndex

A `DataType` for storing the index of a [`SemiInfiniteVariable`](@ref).

**Fields**
- `value::Int64`: The index value.
"""
struct SemiInfiniteVariableIndex <: ObjectIndex
    value::Int64
end

"""
    PointVariableIndex <: ObjectIndex

A `DataType` for storing the index of a [`PointVariable`](@ref).

**Fields**
- `value::Int64`: The index value.
"""
struct PointVariableIndex <: ObjectIndex
    value::Int64
end

"""
    FiniteVariableIndex <: ObjectIndex

A `DataType` for storing the index of a `JuMP.ScalarVariable`.

**Fields**
- `value::Int64`: The index value.
"""
struct FiniteVariableIndex <: ObjectIndex
    value::Int64
end

"""
    DerivativeIndex <: ObjectIndex

A `DataType` for storing the index of a [`Derivative`](@ref).

**Fields**
- `value::Int64`: The index value.
"""
struct DerivativeIndex <: ObjectIndex
    value::Int64
end

# Define convenient aliases
const FiniteIndex = Union{PointVariableIndex, FiniteVariableIndex,
                          FiniteParameterIndex}

"""
    MeasureIndex <: ObjectIndex

A `DataType` for storing the index of a [`Measure`](@ref).

**Fields**
- `value::Int64`: The index value.
"""
struct MeasureIndex <: ObjectIndex
    value::Int64
end

"""
InOptConstraintIndex <: ObjectIndex

A `DataType` for storing the index of a constraint.

**Fields**
- `value::Int64`: The index value.
"""
struct InfOptConstraintIndex <: ObjectIndex
    value::Int64
end

## Extend the CleverDicts key access methods
# index_to_key
function MOIUC.index_to_key(
    ::Type{C},
    index::Int64
    ) where {C <: ObjectIndex}
    return C(index)
end

# key_to_index
function MOIUC.key_to_index(key::ObjectIndex)::Int64
    return key.value
end

# Extend Base functions
Base.length(index::AbstractInfOptIndex) = 1
Base.broadcastable(index::AbstractInfOptIndex) = Ref(index)
Base.iterate(index::AbstractInfOptIndex) = (index, true)
Base.iterate(index::AbstractInfOptIndex, state) = nothing
Base.hash(v::ObjectIndex, h::UInt) = hash(v.value, h)

################################################################################
#                            INFINITE SET TYPES
################################################################################
"""
    AbstractInfiniteDomain

An abstract type for domains that characterize infinite parameters.
"""
abstract type AbstractInfiniteDomain end

"""
    InfiniteScalarDomain <: AbstractInfiniteDomain

An abstract type for infinite domains that are one-dimensional.
"""
abstract type InfiniteScalarDomain <: AbstractInfiniteDomain end

"""
    IntervalDomain <: InfiniteScalarDomain

A `DataType` that stores the lower and upper interval bounds for infinite
parameters that are continuous over a certain that interval. This is for use
with a [`IndependentParameter`](@ref).

**Fields**
- `lower_bound::Float64` Lower bound of the infinite parameter.
- `upper_bound::Float64` Upper bound of the infinite parameter.
"""
struct IntervalDomain <: InfiniteScalarDomain
    lower_bound::Float64
    upper_bound::Float64
    function IntervalDomain(lower::Real, upper::Real)
        if lower > upper
            error("Invalid interval domain bounds, lower bound is greater than " *
                  "upper bound.")
        end
        return new(lower, upper)
    end
end

"""
    UniDistributionDomain{T <: Distributions.UnivariateDistribution} <: InfiniteScalarDomain

A `DataType` that stores the distribution characterizing an infinite parameter that
is random. This is for use with a [`IndependentParameter`](@ref).

**Fields**
- `distribution::T` Distribution of the random parameter.
"""
struct UniDistributionDomain{T <: Distributions.UnivariateDistribution} <: InfiniteScalarDomain
    distribution::T
end

"""
    InfiniteArrayDomain <: AbstractInfiniteDomain

An abstract type for multi-dimensional infinite domains.
"""
abstract type InfiniteArrayDomain <: AbstractInfiniteDomain end

# Make convenient Union for below
const NonUnivariateDistribution = Union{Distributions.MultivariateDistribution,
                                        Distributions.MatrixDistribution}

"""
    MultiDistributionDomain{T <: NonUnivariateDistribution} <: InfiniteArrayDomain

A `DataType` that stores the distribution characterizing a collection of
infinite parameters that follows its form. This is for use with
[`DependentParameters`](@ref).

**Fields**
- `distribution::T` Distribution of the random parameters.
"""
struct MultiDistributionDomain{T <: NonUnivariateDistribution} <: InfiniteArrayDomain
    distribution::T
end

# Extend Base.:(==) for relevant cases
function Base.:(==)(d1::D, d2::D)::Bool where {D <: MultiDistributionDomain}
    return d1.distribution == d2.distribution
end

# make convenient alias for distribution domains
const DistributionDomain = Union{UniDistributionDomain, MultiDistributionDomain}

"""
    CollectionDomain{T <: InfiniteScalarDomain} <: InfiniteArrayDomain

A `DataType` that stores a collection of `InfiniteScalarDomain`s characterizing a
collection of infinite parameters that follows its form. This is for use with
[`DependentParameters`](@ref).

**Fields**
- `domains::Array{T}` The collection of scalar domains.
"""
struct CollectionDomain{T <: InfiniteScalarDomain} <: InfiniteArrayDomain
    domains::Vector{T}
end

################################################################################
#                      GENERATIVE SUPPORT INFORMATION TYPES
################################################################################
"""
    AbstractGenerativeInfo

An abstract type for storing information about generating supports that are made 
based on existing supports as required by certain measures and/or derivatives 
that depend on a certain independent infinite parameter. Such as the case with 
internal collocation supports.
"""
abstract type AbstractGenerativeInfo end 

"""
    NoGenerativeSupports <: AbstractGenerativeInfo

A `DataType` to signify that no generative supports will be generated for the 
measures and/or the derivatives. Has no fields.
"""
struct NoGenerativeSupports <: AbstractGenerativeInfo end

"""
    UniformGenerativeInfo <: AbstractGenerativeInfo

A `DataType` for generative supports that will be generated in a uniform manner 
over finite elements (i.e., in between the existing supports). These generative 
supports are described by the `support_basis` which lie in a nominal domain [0, 1]. 
The constructor is of the form:
```
    UniformGenerativeInfo(support_basis::Vector{<:Real}, label::DataType, 
                          [lb::Real = 0, ub::Real = 1])
```
where the `support_basis` is defined over [`lb`, `ub`].

**Fields**
- `support_basis::Vector{Float64}`: The basis of generative supports defined in 
   [0, 1] that will be transformed for each finite element.
- `label::DataType`: The unique label to be given to each generative support.
"""
struct UniformGenerativeInfo <: AbstractGenerativeInfo
    support_basis::Vector{Float64}
    label::DataType
    function UniformGenerativeInfo(basis::Vector{<:Real}, label::DataType, 
                                   lb::Real = 0, ub::Real = 1)
        if isempty(basis)
            error("Cannot create `UniformGenerativeInfo` with an empty basis.")
        elseif minimum(basis) < lb || maximum(basis) > ub
            error("Support basis violate the given lower and upper bounds. " * 
                  "Please specify the appropriate lower bound and upper bounds.")
        end
        return new((basis .- lb) ./ (ub - lb),  label)
    end
end

# Extend Base.:(==)
function Base.:(==)(info1::UniformGenerativeInfo, info2::UniformGenerativeInfo)::Bool 
    return info1.support_basis == info2.support_basis && info1.label == info2.label
end

################################################################################
#                       BASIC DERIVATIVE EVALUATION TYPES
################################################################################
"""
    AbstractDerivativeMethod

An abstract type for storing derivative evaluation data that is pertinent to its 
reformation/transcription. 
"""
abstract type AbstractDerivativeMethod end 

"""
    GenerativeDerivativeMethod <: AbstractDerivativeMethod

An abstract type for derivative evaluation method types that will require support 
generation when employed (e.g., internal node points associated with orthogonal 
collocation). Such methods can be used with derivatives that depend on independent 
infinite parameters, but cannot be used for ones that depend on dependent parameters.
"""
abstract type GenerativeDerivativeMethod <: AbstractDerivativeMethod end 

"""
    NonGenerativeDerivativeMethod <: AbstractDerivativeMethod

An abstract type for derivative evaluation method types that do not require the 
definition of additional support points. Such methods are amendable to any 
derivative in InfiniteOpt including those with dependent infinite parameter 
dependencies.
"""
abstract type NonGenerativeDerivativeMethod <: AbstractDerivativeMethod end

"""
    FDTechnique

An abstract data type for labels of specific techniques applied in the finite 
difference method in derivative evaluation.
"""
abstract type FDTechnique end

"""
    Forward <: FDTechnique

A technique label for finite difference method that implements a forward 
difference approximation with first order truncation error. Supports any 
derivative order (i.e., 1st derivatives, 2nd derivatives, etc.).
"""
struct Forward <: FDTechnique end

"""
    Central <: FDTechnique

A technique label for finite difference method that implements a central 
difference approximation with first order truncation error. Supports 
derivatives of order 1, 2, 4, 6, etc.
"""
struct Central <: FDTechnique end

"""
    Backward <: FDTechnique

A technique label for finite difference method that implements a backward 
difference approximation with first order truncation error. Supports any
derivative order (i.e., 1st derivatives, 2nd derivatives, etc.).
"""
struct Backward <: FDTechnique end

"""
    FiniteDifference{T <: FDTechnique} <: NonGenerativeDerivativeMethod

A `DataType` for information about finite difference method applied to 
a derivative evaluation. Note that the constructor is of the form:
```julia 
    FiniteDifference([technique::FDTechnique = Backward()],
                     [add_boundary_constr::Bool = true])
```
where `technique` is the indicated finite difference method to be applied and. 
Supported techniques include:
- [`Forward`](@ref)
- [`Central`](@ref)
- [`Backward`](@ref)
These are all first order methods in terms of truncation error. Moreover, they 
support derivatives of any order (except `Central` does not support odd orders 
greater than 1).
The `add_boundary_constr` argument indicates if the finite difference equation 
corresponding to a boundary support should be included. Thus, for backward 
difference this corresponds to the terminal point and for forward difference 
this corresponds to the initial point. We recommend using 
`add_boundary_constr = false` when an final condition is given with a backward 
method or when an initial condition is given with a forward method. Note that 
this argument is ignored for central finite difference which cannot include 
any boundary points. 

**Fields** 
- `technique::T`: Mathematical technqiue behind finite difference
- `add_boundary_constraint::Bool`: Indicate if the boundary constraint should be 
  included in the transcription (e.g., the terminal boundary backward equation for 
  backward difference)
"""
struct FiniteDifference{T <: FDTechnique} <: NonGenerativeDerivativeMethod 
    technique::T
    add_boundary_constraint::Bool
    # set the constructor 
    function FiniteDifference(technique::T = Backward(), 
        add_boundary_constr::Bool = true) where {T <: FDTechnique}
        return new{T}(technique, add_boundary_constr)
    end
end

################################################################################
#                              PARAMETER TYPES
################################################################################
"""
    InfOptParameter <: JuMP.AbstractVariable

An abstract type for all parameters used in InfiniteOpt.
"""
abstract type InfOptParameter <: JuMP.AbstractVariable end

"""
    ScalarParameter <: InfOptParameter

An abstract type for scalar parameters used in InfiniteOpt.
"""
abstract type ScalarParameter <: InfOptParameter end

"""
    IndependentParameter{T <: InfiniteScalarDomain,
                         M <: AbstractDerivativeMethod,
                         I <: AbstractGenerativeInfo} <: ScalarParameter

A `DataType` for storing independent scalar infinite parameters.

**Fields**
- `domain::T`: The infinite domain that characterizes the parameter.
- `supports::DataStructures.SortedDict{Float64, Set{DataType}}`: The support points
   used to discretize the parameter and their associated type labels stored as
   `DataTypes`s which should be a subtype of [`AbstractSupportLabel`](@ref).
- `sig_digits::Int`: The number of significant digits used to round the support values.
- `derivative_method::M`: The derivative evaluation method used for derivatives that
   are conducted with respect to this parameter.
- `gnerative_supp_info::I`: The info associated with any generative supports that will 
   need to be generated for measures and/or derivatives based on existing supports. 
"""
struct IndependentParameter{T <: InfiniteScalarDomain, 
                            M <: AbstractDerivativeMethod,
                            I <: AbstractGenerativeInfo} <: ScalarParameter
    domain::T
    supports::DataStructures.SortedDict{Float64, Set{DataType}} # Support to label set
    sig_digits::Int
    derivative_method::M
    generative_supp_info::I
end

"""
    FiniteParameter <: ScalarParameter

A `DataType` for storing finite parameters meant to be nested in expressions
and replaced with their values at runtime.

**Fields**
- `value::Float64`: The parameter value.
"""
struct FiniteParameter <: ScalarParameter
    value::Float64
end

"""
    DependentParameters{T <: InfiniteArrayDomain, 
                        M <: NonGenerativeDerivativeMethod} <: InfOptParameter

A `DataType` for storing a collection of dependent infinite parameters.

**Fields**
- `domain::T`: The infinite domain that characterizes the parameters.
- `supports::DataStructures.OrderedDict{Vector{Float64}, Set{DataType}}`: Support dictionary where keys
              are supports and the values are the set of labels for each support.
- `sig_digits::Int`: The number of significant digits used to round the support values.
- `derivative_methods::Vector{M}`: The derivative evaluation methods associated with 
  each parameter.
"""
struct DependentParameters{T <: InfiniteArrayDomain, 
                           M <: NonGenerativeDerivativeMethod} <: InfOptParameter
    domain::T
    supports::DataStructures.OrderedDict{Vector{Float64}, Set{DataType}} # Support to label set
    sig_digits::Int
    derivative_methods::Vector{M}
end

# Define convenient alias for infinite types
const InfiniteParameter = Union{IndependentParameter, DependentParameters}

"""
    AbstractDataObject

An abstract type for `DataType`s that store core variable `DataType`s and their
model specific information (e.g., dependency mappings). These are what are
stored in the `InfiniteModel` `CleverDict`s.
"""
abstract type AbstractDataObject end

"""
    ScalarParameterData{P <: ScalarParameter} <: AbstractDataObject

A mutable `DataType` for storing `ScalarParameter`s and their data.

**Fields**
- `parameter::P`: The scalar parameter.
- `group_int_idx::Int`: The location of the corresponding `ObjectIndex` in
    `InfiniteModel.param_group_indices`.
- `parameter_num::Int`: Given by `InfiniteModel.last_param_num` (updated when
                        prior parameters are deleted)
- `name::String`: The name used for printing.
- `parameter_func_indices::Vector{ParameterFunctionIndex}`: Indices of dependent
   infinite parameter functions.
- `infinite_var_indices::Vector{InfiniteVariableIndex}`: Indices of dependent
   infinite variables.
- `derivative_indices::Vector{DerivativeIndex}`: Indices of dependent derivatives.
- `measure_indices::Vector{MeasureIndex}`: Indices of dependent measures.
- `constraint_indices::Vector{InfOptConstraintIndex}`: Indices of dependent constraints.
- `in_objective::Bool`: Is this used in objective? This should be true only for finite parameters.
- `generative_measures::Vector{MeasureIndex}`: Indices of measures that use `parameter.generative_supp_info`.
- `has_internal_supports::Bool`: Does this parameter have internal supports?
- `has_generative_supports::Bool`: Have any generative supports been added?
- `has_deriv_constrs::Bool`: Have any derivative evaluation constraints been added 
                             to the infinite model associated with this parameter?
"""
mutable struct ScalarParameterData{P <: ScalarParameter} <: AbstractDataObject
    parameter::P
    group_int_idx::Int
    parameter_num::Int
    name::String
    parameter_func_indices::Vector{ParameterFunctionIndex}
    infinite_var_indices::Vector{InfiniteVariableIndex}
    derivative_indices::Vector{DerivativeIndex}
    measure_indices::Vector{MeasureIndex}
    constraint_indices::Vector{InfOptConstraintIndex}
    in_objective::Bool
    generative_measures::Vector{MeasureIndex}
    has_internal_supports::Bool
    has_generative_supports::Bool
    has_deriv_constrs::Bool
end

# Convenient constructor
function ScalarParameterData(
    param::P,
    group_int_idx::Int,
    parameter_num::Int,
    name::String = ""
    ) where {P <: ScalarParameter}
    return ScalarParameterData{P}(
        param,
        group_int_idx,
        parameter_num,
        name,
        ParameterFunctionIndex[],
        InfiniteVariableIndex[], 
        DerivativeIndex[],
        MeasureIndex[], 
        InfOptConstraintIndex[],
        false,
        MeasureIndex[], 
        false,
        false,
        false
        )
end

"""
    MultiParameterData{P <: DependentParameters} <: AbstractDataObject

A mutable `DataType` for storing [`DependentParameters`](@ref) and their data.

**Fields**
- `parameters::P`: The parameter collection.
- `group_int_idx::Int`: The location of the corresponding `ObjectIndex` in
   `InfiniteModel.param_group_indices`.
- `parameter_nums::UnitRange{Int}`: Given by `InfiniteModel.last_param_num`
                                    (updated when prior parameters are deleted)
- `names::Vector{String}`: The names used for printing each parameter.
- `parameter_func_indices::Vector{ParameterFunctionIndex}`: Indices of
   dependent infinite parameter functions.
- `infinite_var_indices::Vector{InfiniteVariableIndex}`: Indices of
   dependent infinite variables.
- `derivative_indices::Vector{Vector{DerivativeIndex}} `: Indices of dependent derivatives.
- `measure_indices::Vector{Vector{MeasureIndex}}`: Indices of dependent measures.
- `constraint_indices::Vector{Vector{InfOptConstraintIndex}}`: Indices of dependent
  constraints.
- `has_internal_supports::Bool`: Does this parameter have internal supports?
- `has_deriv_constrs::Bool`: Have any derivative evaluation constraints been added 
                             to the infinite model associated with this parameter?
"""
mutable struct MultiParameterData{P <: DependentParameters} <: AbstractDataObject
    parameters::P
    group_int_idx::Int
    parameter_nums::UnitRange{Int}
    names::Vector{String}
    parameter_func_indices::Vector{ParameterFunctionIndex}
    infinite_var_indices::Vector{InfiniteVariableIndex}
    derivative_indices::Vector{Vector{DerivativeIndex}} 
    measure_indices::Vector{Vector{MeasureIndex}}
    constraint_indices::Vector{Vector{InfOptConstraintIndex}}
    has_internal_supports::Bool
    has_deriv_constrs::Vector{Bool}
end

# Convenient constructor 
function MultiParameterData(
    params::P,
    group_int_idx::Int,
    parameter_nums::UnitRange{Int},
    names::Vector{String},
    ) where {P <: DependentParameters}
    return MultiParameterData{P}(
        params,
        group_int_idx,
        parameter_nums, names,
        ParameterFunctionIndex[], 
        InfiniteVariableIndex[],
        [DerivativeIndex[] for i in eachindex(names)],
        [MeasureIndex[] for i in eachindex(names)],
        [InfOptConstraintIndex[] for i in eachindex(names)],
        false,
        zeros(Bool, length(names))
        )
end

################################################################################
#                        PARAMETER FUNCTION OBJECTS
################################################################################
"""
    ParameterFunction{F <: Union{Function, Real}, VT <: VectorTuple}

A `DataType` for storing known functions of infinite parameters. These equate to arbitrary 
functions that take support instances of infinite parameters `parameter_refs` in 
as input and compute a scalar value as output via `func`. These can then can 
incorporated in expressions via [`ParameterFunctionRef`](@ref)s.

**Fields**
- `func::F`: The function the takes infinite parameters as input and provide a 
            scalar number as output.
- `parameter_refs::VT`: The infinite parameter references that serve as 
                        inputs to `func`. Their formatting is analagous 
                        to those of infinite variables. 
- `parameter_nums::Vector{Int}`: The parameter numbers of `parameter_refs`.
- `group_int_idxs::Vector{Int}`: The parameter group integer indices associated with `parameter_refs`.
"""
struct ParameterFunction{F <: Union{Function, Real}, VT <: Collections.VectorTuple}
    func::F
    parameter_refs::VT
    group_int_idxs::Vector{Int}
    parameter_nums::Vector{Int}
end

"""
    ParameterFunctionData{F <: ParameterFunction} <: AbstractDataObject

A mutable `DataType` for storing `ParameterFunction`s and their data.

**Fields**
- `func::F`: The parameter function.
- `name::String`: The name used for printing.
- `measure_indices::Vector{MeasureIndex}`: Indices of dependent measures.
- `constraint_indices::Vector{InfOptConstraintIndex}`: Indices of dependent constraints.
- `semi_infinite_var_indices::Vector{SemiInfiniteVariableIndex}`: Indices of dependent semi-infinite variables.
- `derivative_indices::Vector{DerivativeIndex}`: Indices of dependent derivatives.
"""
mutable struct ParameterFunctionData{F <: ParameterFunction} <: AbstractDataObject
    func::F
    name::String
    measure_indices::Vector{MeasureIndex}
    constraint_indices::Vector{InfOptConstraintIndex}
    semi_infinite_var_indices::Vector{SemiInfiniteVariableIndex}
    derivative_indices::Vector{DerivativeIndex}
    function ParameterFunctionData(func::F, name::String = "") where {F <: ParameterFunction}
        return new{F}(func, name, MeasureIndex[], InfOptConstraintIndex[], 
                      SemiInfiniteVariableIndex[], DerivativeIndex[])
    end
end

################################################################################
#                               VARIABLE TYPES
################################################################################
"""
    InfiniteVariable{
        LB <: Union{Function, Float64}, 
        UB <: Union{Function, Float64}, 
        FX <: Union{Function, Float64}, 
        ST <: Union{Function, Float64}, 
        VT <: VectorTuple
        } <: JuMP.AbstractVariable

A `DataType` for storing core infinite variable information. Note that indices
that refer to the same dependent parameter group must be in the same tuple element.
It is important to note that the subfiels of `info` are comprised of [`ParameterFunction`](@ref)s 
such that each evaluates to a `Float64` given a tuple of infinite parameters in the infinite 
variable. 

**Fields**
- `info::JuMP.VariableInfo`: JuMP variable information.
  Here each value should be a [`ParameterFunction`](@ref).
- `parameter_refs::VT`: The infinite parameter references that parameterize the 
  variable.
- `parameter_nums::Vector{Int}`: The parameter numbers of `parameter_refs`.
- `group_int_idxs::Vector{Int}`: The parameter group integer indices associated with `parameter_refs`.
- `is_vector_start::Bool`: Does the start function take support values formatted as vectors?
"""
struct InfiniteVariable{
    LB <: Union{Function, Float64}, 
    UB <: Union{Function, Float64}, 
    FX <: Union{Function, Float64}, 
    ST <: Union{Function, Float64}, 
    VT <: Collections.VectorTuple
    } <: JuMP.AbstractVariable
    info::JuMP.VariableInfo{
        ParameterFunction{LB, VT}, 
        ParameterFunction{UB, VT}, 
        ParameterFunction{FX, VT},
        ParameterFunction{ST, VT}
        }
    parameter_refs::VT
    parameter_nums::Vector{Int}
<<<<<<< HEAD
    object_nums::Vector{Int}
=======
    group_int_idxs::Vector{Int}
    is_vector_start::Bool
>>>>>>> c64333f2
end

"""
    SemiInfiniteVariable{I <: GeneralVariableRef} <: JuMP.AbstractVariable

A `DataType` for storing semi-infinite variables which partially support an
infinite variable.

**Fields**
- `infinite_variable_ref::I`: The original infinite/derivative variable.
- `eval_supports::Dict{Int, Float64}`: The original parameter tuple linear indices
                                     to the evaluation supports.
- `parameter_nums::Vector{Int}`: The parameter numbers associated with the evaluated
                                 `parameter_refs`.
- `group_int_idxs::Vector{Int}`: The parameter group integer indices associated with the
                              evaluated `parameter_refs`.
"""
struct SemiInfiniteVariable{I <: JuMP.AbstractVariableRef} <: JuMP.AbstractVariable
    infinite_variable_ref::I
    eval_supports::Dict{Int, Float64}
    parameter_nums::Vector{Int}
    group_int_idxs::Vector{Int}
end

"""
    PointVariable{I <: GeneralVariableRef} <: JuMP.AbstractVariable

A `DataType` for storing point variable information. Note that the elements
`parameter_values` field must match the format of the parameter reference tuple
defined in [`InfiniteVariable`](@ref)

**Fields**
- `info::JuMP.VariableInfo{Float64, Float64, Float64, Float64}`: JuMP Variable information.
- `infinite_variable_ref::I`: The infinite variable/derivative reference
    associated with the point variable.
- `parameter_values::Vector{Float64}`: The infinite parameter values
    defining the point.
"""
struct PointVariable{I <: JuMP.AbstractVariableRef} <: JuMP.AbstractVariable
    info::JuMP.VariableInfo{Float64, Float64, Float64, Float64}
    infinite_variable_ref::I
    parameter_values::Vector{Float64}
end

"""
    VariableData{V <: JuMP.AbstractVariable} <: AbstractDataObject

A mutable `DataType` for storing variables and their data.

**Fields**
- `variable::V`: The scalar variable.
- `name::String`: The name used for printing.
- `lower_bound_index::Union{InfOptConstraintIndex, Nothing}`: Index of lower bound constraint.
- `upper_bound_index::Union{InfOptConstraintIndex, Nothing}`: Index of upper bound constraint.
- `fix_index::Union{InfOptConstraintIndex, Nothing}`: Index on fixing constraint.
- `zero_one_index::Union{InfOptConstraintIndex, Nothing}`: Index of binary constraint.
- `integrality_index::Union{InfOptConstraintIndex, Nothing}`: Index of integer constraint.
- `measure_indices::Vector{MeasureIndex}`: Indices of dependent measures.
- `constraint_indices::Vector{InfOptConstraintIndex}`: Indices of dependent constraints.
- `in_objective::Bool`: Is this used in objective?
- `point_var_indices::Vector{PointVariableIndex}`: Indices of dependent point variables.
- `semi_infinite_var_indices::Vector{SemiInfiniteVariableIndex}`: Indices of dependent semi-infinite variables.
- `derivative_indices::Vector{DerivativeIndex}`: Indices of dependent derivatives.
- `deriv_constr_indices::Vector{InfOptConstraintIndex}`: Indices of dependent derivative evaluation constraints.
"""
mutable struct VariableData{V <: JuMP.AbstractVariable} <: AbstractDataObject
    variable::V
    name::String
    lower_bound_index::Union{InfOptConstraintIndex, Nothing}
    upper_bound_index::Union{InfOptConstraintIndex, Nothing}
    fix_index::Union{InfOptConstraintIndex, Nothing}
    zero_one_index::Union{InfOptConstraintIndex, Nothing}
    integrality_index::Union{InfOptConstraintIndex, Nothing}
    measure_indices::Vector{MeasureIndex}
    constraint_indices::Vector{InfOptConstraintIndex}
    in_objective::Bool
    point_var_indices::Vector{PointVariableIndex} # InfiniteVariables only
    semi_infinite_var_indices::Vector{SemiInfiniteVariableIndex} # InfiniteVariables only
    derivative_indices::Vector{DerivativeIndex} # infinite and semi-infinite only
    deriv_constr_indices::Vector{InfOptConstraintIndex} # Derivatives only
end

# Define constructor
function VariableData(
    var::V, 
    name::String = ""
    )::VariableData{V} where {V <: JuMP.AbstractVariable}
    return VariableData{V}(var, name, nothing, nothing, nothing, nothing, nothing,
                           MeasureIndex[], InfOptConstraintIndex[], false, 
                           PointVariableIndex[], SemiInfiniteVariableIndex[], 
                           DerivativeIndex[], InfOptConstraintIndex[])
end

################################################################################
#                              DERIVATIVE TYPES
################################################################################
"""
    Derivative{
        LB <: Union{Function, Float64}, 
        UB <: Union{Function, Float64}, 
        FX <: Union{Function, Float64}, 
        ST <: Union{Function, Float64}, 
        VT <: VectorTuple,
        V <: GeneralVariableRef
        } <: JuMP.AbstractVariable

A `DataType` for storing core infinite derivative information. This follows a 
derivative of the form: ``\\frac{\\partial y(\\alpha, \\hdots)}{\\partial \\alpha}`` 
where ``y(\\alpha, \\hdots)`` is an infinite variable and ``\\alpha`` is an infinite 
parameter. Here, both ``y`` and ``\\alpha`` must be scalars. Higher-order derivatives 
are also supported: ``\\frac{\\partial^n y(\\alpha, \\hdots)}{\\partial \\alpha^n}``. 

It is important to note that `info.start` should contain a start value function
that generates the start value for a given infinite parameter support. This
function should map a support to a start value using user-formatting if
`is_vector_start = false`, otherwise it should do the mapping using a single
support vector as input. Also, the variable reference type `V` must pertain to
infinite variables and parameters.

**Fields**
- `info::JuMP.VariableInfo`: JuMP variable information. Here each value should be 
  a [`ParameterFunction`](@ref).
- `variable_ref::V`: The variable reference of the infinite variable argument.
- `parameter_ref::V`: The variable reference of the infinite parameter that defines the
   differential operator.
- `order::Int`: The order of the derivative.
"""
struct Derivative{
    LB <: Union{Function, Float64}, 
    UB <: Union{Function, Float64}, 
    FX <: Union{Function, Float64}, 
    ST <: Union{Function, Float64}, 
    VT <: Collections.VectorTuple,
    V <: JuMP.AbstractVariableRef
    } <: JuMP.AbstractVariable
    info::JuMP.VariableInfo{
        ParameterFunction{LB, VT}, 
        ParameterFunction{UB, VT}, 
        ParameterFunction{FX, VT},
        ParameterFunction{ST, VT}
        }
    variable_ref::V # could be ref of infinite/semi-infinite variable/derivative or measure (top of derivative)
    parameter_ref::V # a scalar infinite parameter (bottom of derivative)
    order::Int
end

################################################################################
#                               MEASURE TYPES
################################################################################
"""
    AbstractMeasureData

An abstract type to define data for measures to define the behavior of
[`Measure`](@ref).
"""
abstract type AbstractMeasureData end

"""
    DiscreteMeasureData{P <: Union{JuMP.AbstractVariableRef,
                        Vector{<:JuMP.AbstractVariableRef}},
                        N, B <: Union{Float64, Vector{Float64}},
                        F <: Function
                        } <: AbstractMeasureData

A DataType for immutable measure abstraction data where the
abstraction is of the form:
``measure = \\int_{\\tau \\in T} f(\\tau) w(\\tau) d\\tau \\approx \\sum_{i = 1}^N \\alpha_i f(\\tau_i) w(\\tau_i)``.
The supports and coefficients are immutable (i.e., they will not change
even if supports are changed for the underlying infinite parameter.) This
type can be used for both 1-dimensional and multi-dimensional measures.

**Fields**
- `parameter_refs::P`: The infinite parameter(s) over which the integration occurs.
                       These can be comprised of multiple independent parameters,
                       but dependent parameters cannot be mixed with other types.
- `coefficients::Vector{Float64}`: Coefficients ``\\alpha_i`` for the above
                                   measure abstraction.
- `supports::Array{Float64, N}`: Supports points ``\\tau_i``. This is a `Vector`
                                 if only one parameter is given, otherwise it is
                                 a `Matrix` where the supports are stored column-wise.
- `label::DataType`: Label for the support points ``\\tau_i`` when stored in the
                   infinite parameter(s), stemming from [`AbstractSupportLabel`](@ref).
- `weight_function::F`: Weighting function ``w`` must map an individual
                               support value to a `Real` scalar value.
- `lower_bounds::B`: Lower bound in accordance with ``T``, this denotes the
                    intended interval of the measure and should be `NaN` if ignored
- `upper_bounds::B`: Same as above but the upper bound.
- `is_expect::Bool`: Is this data associated with an expectation call?
"""
struct DiscreteMeasureData{P <: Union{JuMP.AbstractVariableRef,
                           Vector{<:JuMP.AbstractVariableRef}},
                           N, B <: Union{Float64, Vector{Float64}},
                           F <: Function
                           } <: AbstractMeasureData
    parameter_refs::P
    coefficients::Vector{Float64}
    supports::Array{Float64, N} # supports are stored column-wise
    label::DataType # label that will used when the supports are added to the model
    weight_function::F # single support --> weight value
    lower_bounds::B
    upper_bounds::B
    is_expect::Bool
    # scalar constructor
    function DiscreteMeasureData(
        param_ref::V, coeffs::Vector{<:Real},
        supps::Vector{<:Real}, 
        label::DataType,
        weight_func::F,
        lower_bound::Real,
        upper_bound::Real,
        expect::Bool
        ) where {V <: JuMP.AbstractVariableRef, F <: Function}
        return new{V, 1, Float64, F}(param_ref, coeffs, supps, label, weight_func,
                                     lower_bound, upper_bound, expect)
    end
    # multi constructor
    function DiscreteMeasureData(
        param_refs::Vector{V}, 
        coeffs::Vector{<:Real},
        supps::Matrix{<:Real}, 
        label::DataType,
        weight_func::F,
        lower_bound::Vector{<:Real},
        upper_bound::Vector{<:Real},
        expect::Bool
        ) where {V <: JuMP.AbstractVariableRef, F <: Function}
        return new{Vector{V}, 2, Vector{Float64}, F}(param_refs, coeffs, supps,
                                                     label, weight_func, lower_bound,
                                                     upper_bound, expect)
    end
end

"""
    FunctionalDiscreteMeasureData{P <: Union{JuMP.AbstractVariableRef,
                                  Vector{<:JuMP.AbstractVariableRef}},
                                  B <: Union{Float64, Vector{Float64}},
                                  I <: AbstractGenerativeInfo,
                                  F1 <: Function,
                                  F2 <: Function
                                  } <: AbstractMeasureData

A DataType for mutable measure abstraction data where the
abstraction is of the form:
``measure = \\int_{\\tau \\in T} f(\\tau) w(\\tau) d\\tau \\approx \\sum_{i = 1}^N \\alpha_i f(\\tau_i) w(\\tau_i)``.
This abstraction is equivalent to that of [`DiscreteMeasureData`](@ref), but
the difference is that the supports are not fully known at the time of measure
creation. Thus, functions are stored that will be used to generate the
concrete support points ``\\tau_i`` and their coefficients ``\\alpha_i`` when
the measure is evaluated (expanded). These supports are identified/generated
in accordance with the `label` with a gaurantee that at least `num_supports` are
generated. For example, if `label = MCSample` and `num_supports = 100` then
the measure will use all of the supports stored in the `parameter_refs` with the
label `MCSample` and will ensure there are at least 100 are generated. This
type can be used for both 1-dimensional and multi-dimensional measures.

For 1-dimensional measures over independent infinite parameters, the 
`generative_supp_info` specifies the info needed to make generative supports based 
on those with that exist with `label`. Note that only 1 kind of generative 
supports are allowed for each infinite parameter.

**Fields**
- `parameter_refs::P`: The infinite parameter(s) over which the integration occurs.
                     These can be comprised of multiple independent parameters,
                     but dependent parameters cannot be mixed with other types.
- `coeff_function::F1`: Coefficient generation function making ``\\alpha_i``
                              for the above measure abstraction. It should take
                              all the supports as input (formatted as an Array)
                              and return the corresponding vector of coefficients.
- `min_num_supports::Int`: Specifies the minimum number of supports ``\\tau_i``
                       desired in association with `parameter_refs` and `label`.
- `label::DataType`: Label for the support points ``\\tau_i`` which are/will be
                   stored in the infinite parameter(s), stemming from [`AbstractSupportLabel`](@ref).
- `generative_supp_info::I`: Information needed to generate supports based on other 
   existing ones.
- `weight_function::F2`: Weighting function ``w`` must map an individual
                              support value to a `Real` scalar value.
- `lower_bounds::B`: Lower bounds in accordance with ``T``, this denotes the
                  intended interval of the measure and should be `NaN` if ignored
- `upper_bounds::B`: Same as above but the upper bounds.
- `is_expect::Bool`: Is this data associated with an expectation call?
"""
struct FunctionalDiscreteMeasureData{P <: Union{JuMP.AbstractVariableRef,
                                     Vector{<:JuMP.AbstractVariableRef}},
                                     B <: Union{Float64, Vector{Float64}},
                                     I <: AbstractGenerativeInfo,
                                     F1 <: Function,
                                     F2 <: Function
                                     } <: AbstractMeasureData
    parameter_refs::P
    coeff_function::F1 # supports (excluding generative)--> coefficient vector (includes generative)
    min_num_supports::Int # minimum number of supports
    label::DataType # support label of included supports
    generative_supp_info::I
    weight_function::F2 # single support --> weight value
    lower_bounds::B
    upper_bounds::B
    is_expect::Bool
    # scalar constructor
    function FunctionalDiscreteMeasureData(
        param_ref::V, 
        coeff_func::F1,
        num_supps::Int, 
        label::DataType,
        gen_info::I,
        weight_func::F2,
        lower_bound::Real,
        upper_bound::Real,
        expect::Bool
        ) where {V <: JuMP.AbstractVariableRef, I <: AbstractGenerativeInfo,
                 F1 <: Function, F2 <: Function}
        return new{V, Float64, I, F1, F2}(param_ref, coeff_func, num_supps, label, 
                                          gen_info, weight_func, lower_bound, 
                                          upper_bound, expect)
    end
    # multi constructor
    function FunctionalDiscreteMeasureData(
        param_refs::Vector{V},
        coeff_func::F1,
        num_supps::Int, 
        label::DataType,
        weight_func::F2,
        lower_bound::Vector{<:Real},
        upper_bound::Vector{<:Real},
        expect::Bool
        ) where {V <: JuMP.AbstractVariableRef, F1 <: Function, F2 <: Function}
        return new{Vector{V}, Vector{Float64}, NoGenerativeSupports, F1, F2}(
            param_refs, coeff_func, num_supps, label, NoGenerativeSupports(), 
            weight_func, lower_bound, upper_bound, expect)
    end
end

# Convenient Dispatch constructor 
function FunctionalDiscreteMeasureData(
    param_refs::Vector{V},
    coeff_func::Function,
    num_supps::Int, 
    label::DataType,
    info::NoGenerativeSupports,
    weight_func::Function,
    lower_bound::Vector{<:Real},
    upper_bound::Vector{<:Real},
    expect::Bool
    ) where {V <: JuMP.AbstractVariableRef}
    return FunctionalDiscreteMeasureData(param_refs, coeff_func, num_supps,
                                         label, weight_func, lower_bound,
                                         upper_bound, expect)
end

"""
    Measure{T <: JuMP.AbstractJuMPScalar, V <: AbstractMeasureData}

A `DataType` for measure abstractions. The abstraction is determined by `data`
and is enacted on `func` when the measure is evaluated (expended).

**Fields**
- `func::T` The `InfiniteOpt` expression to be measured.
- `data::V` Data of the abstraction as described in a `AbstractMeasureData`
            concrete subtype.
- `group_int_idxs::Vector{Int}`: The parameter group integer indices of the evaluated
                              measure expression (i.e., the group integer indices of
                              `func` excluding those that belong to `data`).
- `parameter_nums::Vector{Int}`: The parameter numbers that parameterize the
                                 evaluated measure expression. (i.e., the
                                 parameter numbers of `func` excluding those
                                 that belong to `data`).
- `constant_func::Bool`: Indicates if `func` is not parameterized by the infinite
                         parameters in `data`. (i.e., do the group integer indices of
                         `func` and `data` have no intersection?) This is useful
                         to enable analytic evaluations if possible.
"""
struct Measure{T <: JuMP.AbstractJuMPScalar, V <: AbstractMeasureData}
    func::T
    data::V
    group_int_idxs::Vector{Int}
    parameter_nums::Vector{Int}
    constant_func::Bool
end

"""
    MeasureData{M <: Measure} <: AbstractDataObject

A mutable `DataType` for storing [`Measure`](@ref)s and their data.

**Fields**
- `measure::M`: The measure structure.
- `name::String`: The base name used for printing `name(meas_expr d(par))`.
- `measure_indices::Vector{MeasureIndex}`: Indices of dependent measures.
- `constraint_indices::Vector{InfOptConstraintIndex}`: Indices of dependent constraints.
- `derivative_indices::Vector{DerivativeIndex}`: Indices of dependent derivatives.
- `in_objective::Bool`: Is this used in objective?
"""
mutable struct MeasureData{M <: Measure} <: AbstractDataObject
    measure::M
    name::String
    measure_indices::Vector{MeasureIndex}
    constraint_indices::Vector{InfOptConstraintIndex}
    derivative_indices::Vector{DerivativeIndex}
    in_objective::Bool
end

function MeasureData(measure::M, name::String = "measure") where {M <: Measure}
    return MeasureData{M}(measure, name, MeasureIndex[], InfOptConstraintIndex[], 
                          DerivativeIndex[], false)
end

################################################################################
#                              CONSTRAINT TYPES
################################################################################
"""
    DomainRestrictedConstraint{C <: JuMP.AbstractConstraint, 
                               F <: Function,
                               VT <: Collections.VectorTuple
                               } <: JuMP.AbstractConstraint

A `DataType` for creating a constraint with enforced restrictions on its domain. 
For example, this may pertain to excluding a boundary condition.

**Fields**
- `constraint::C`: The optimization constraint.
- `restrictions::ParameterFunction{F, VT}`: Returns `Bool` whether constraint 
should be added at particular point in the infinite parameter domain.
"""
struct DomainRestrictedConstraint{
    C <: JuMP.AbstractConstraint, 
    F <: Function,
    VT <: Collections.VectorTuple
    } <: JuMP.AbstractConstraint
    constraint::C
    restrictions::ParameterFunction{F, VT}
end

"""
    ConstraintData{C <: JuMP.AbstractConstraint} <: AbstractDataObject

A mutable `DataType` for storing constraints and their data.

**Fields**
- `constraint::C`: The constraint.
- `group_int_idxs::Vector{Int}`: The group integer indices of the parameter objects that the
                                 constraint depends on.
- `name::String`: The name used for printing.
- `measure_indices::Vector{MeasureIndex}`: Indices of dependent measures.
- `is_info_constraint::Bool`: Is this is constraint based on variable info 
   (e.g., lower bound)
"""
mutable struct ConstraintData{C <: JuMP.AbstractConstraint} <: AbstractDataObject
    constraint::C
    group_int_idxs::Vector{Int}
    name::String
    measure_indices::Vector{MeasureIndex}
    is_info_constraint::Bool
end

################################################################################
#                            NONLINEAR OPERATORS
################################################################################
"""
    NLPOperator{F <: Function, G <: Union{Function, Nothing}, 
                H <: Union{Function, Nothing}}

A type for storing new nonlinear operators and their information 
that is ultimately for automatic differentiation. The constructor is of the form:
```julia
    NLPOperator(name::Symbol, dim::Int, f::Function, 
                       [∇f::Function, ∇²f::Function])
```

**Fields**
- `name::Symbol`: The name of the operator that is used.
- `dim::Int`: The number of function arguments.
- `f::F`: The function to evaluate the operator.
- `∇f::G`: The gradient function if one is given.
- `∇²f::H`: The hessian function if one is given.
"""
struct NLPOperator{F <: Function, G, H}
    name::Symbol
    dim::Int
    f::F
    ∇f::G
    ∇²f::H

    # Constructors
    function NLPOperator(
        name::Symbol, 
        dim::Int, 
        f::F
        ) where {F <: Function}
        return new{F, Nothing, Nothing}(name, dim, f, nothing, nothing)
    end
    function NLPOperator(
        name::Symbol, 
        dim::Int, 
        f::F,
        ∇f::G
        ) where {F <: Function, G <: Function}
        if isone(dim) && !hasmethod(∇f, Tuple{Real})
            error("Invalid gradient function form, see the docs for details.")
        elseif !isone(dim) && !hasmethod(∇f, Tuple{AbstractVector{Real}, ntuple(_->Real, dim)...})
            error("Invalid multi-variate gradient function form, see the docs for details.")
        end
        return new{F, G, Nothing}(name, dim, f, ∇f, nothing)
    end
    function NLPOperator(
        name::Symbol, 
        dim::Int, 
        f::F,
        ∇f::G,
        ∇²f::H
        ) where {F <: Function, G <: Function, H <: Function}
        if isone(dim) && !hasmethod(∇f, Tuple{Real})
            error("Invalid gradient function form, see the docs for details.")
        elseif isone(dim) && !hasmethod(∇²f, Tuple{Real})
            error("Invalid hessian function form, see the docs for details.")
        elseif !isone(dim) && !hasmethod(∇²f, Tuple{AbstractMatrix{Real}, ntuple(_->Real, dim)...})
            error("Invalid multi-variate hessian function form, see the docs for details.")
        end 
        return new{F, G, H}(name, dim, f, ∇f, ∇²f)
    end
end

################################################################################
#                            TRANSFORMATION BACKEND
################################################################################
"""
    AbstractTransformationBackend

Abstract type for transformation backends to `InfiniteModel`s. Any user-defined 
backend type should inherit this type. 
"""
abstract type AbstractTransformationBackend end

"""
    AbstractJuMPTag

Abstract type to enable dispatch between differnent transformation backends that 
use the extension API provided by [`JuMPBackend`](@ref). 
"""
abstract type AbstractJuMPTag end

"""
    JuMPBackend{TAG <: AbstractJuMPTag, T, D} <: AbstractTransformationBackend 

A transformation backend type for transformation backends that use JuMP `Model`s.
This serves as the main extension point for defining new JuMP-based backends. In 
which case a new [`AbstractJuMPTag`](@ref) should be made with which the 
`JuMPBackend` is created:
```julia
backend = JuMPBackend{MyTag}(model::JuMP.GenericModel, data)
```
where `data` stores information used by the backend (typically mapping information 
to the overlying `InfiniteModel`). 

The JuMP `Model` can be accessed by [`transformation_model`](@ref) and the `data` 
can be retrieved via [`transformation_data`](@ref).
"""
struct JuMPBackend{TAG <: AbstractJuMPTag, T, D} <: AbstractTransformationBackend
    model::JuMP.GenericModel{T}
    data::D
    # constructor
    function JuMPBackend{TYPE}(
        model::JuMP.GenericModel{T},
        data::D
        ) where {TYPE <: AbstractJuMPTag, T, D}
        return new{TYPE, T, D}(model, data)
    end
end

################################################################################
#                                INFINITE MODEL
################################################################################
"""
    InfiniteModel <: JuMP.AbstractModel

A `DataType` for storing all of the mathematical modeling information needed to
model an optmization problem with an infinite-dimensional decision space.
"""
mutable struct InfiniteModel <: JuMP.AbstractModel
    # Parameter Data
    independent_params::MOIUC.CleverDict{IndependentParameterIndex, ScalarParameterData{<:IndependentParameter}}
    dependent_params::MOIUC.CleverDict{DependentParametersIndex, MultiParameterData}
    finite_params::MOIUC.CleverDict{FiniteParameterIndex, ScalarParameterData{FiniteParameter}}
    name_to_param::Union{Dict{String, AbstractInfOptIndex}, Nothing}
    last_param_num::Int
    param_group_indices::Vector{Union{IndependentParameterIndex, DependentParametersIndex}}
    param_functions::MOIUC.CleverDict{ParameterFunctionIndex, <:ParameterFunctionData}
    piecewise_vars::Dict{IndependentParameterIndex, Set{InfiniteVariableIndex}}

    # Variable Data
    infinite_vars::MOIUC.CleverDict{InfiniteVariableIndex, <:VariableData{<:InfiniteVariable}}
    semi_infinite_vars::MOIUC.CleverDict{SemiInfiniteVariableIndex, <:VariableData{<:SemiInfiniteVariable}}
    semi_lookup::Dict{<:Tuple, SemiInfiniteVariableIndex}
    point_vars::MOIUC.CleverDict{PointVariableIndex, <:VariableData{<:PointVariable}}
    point_lookup::Dict{<:Tuple, PointVariableIndex}
    finite_vars::MOIUC.CleverDict{FiniteVariableIndex, VariableData{JuMP.ScalarVariable{Float64, Float64, Float64, Float64}}}
    name_to_var::Union{Dict{String, AbstractInfOptIndex}, Nothing}

    # Derivative Data 
    derivatives::MOIUC.CleverDict{DerivativeIndex, <:VariableData{<:Derivative}}
    deriv_lookup::Dict{<:Tuple, DerivativeIndex}

    # Measure Data
    measures::MOIUC.CleverDict{MeasureIndex, <:MeasureData}

    # Constraint Data
    constraints::MOIUC.CleverDict{InfOptConstraintIndex, <:ConstraintData}
    constraint_restrictions::Dict{InfOptConstraintIndex, <:ParameterFunction}
    name_to_constr::Union{Dict{String, InfOptConstraintIndex}, Nothing}

    # Objective Data
    objective_sense::MOI.OptimizationSense
    objective_function::JuMP.AbstractJuMPScalar
    objective_has_measures::Bool

    # Operator Registration
    operators::Vector{NLPOperator}
    op_lookup::Dict{Symbol, Tuple{Function, Int}}

    # Objects
    obj_dict::Dict{Symbol, Any}

    # Backend Data
    backend::AbstractTransformationBackend
    ready_to_optimize::Bool

    # Extensions
    ext::Dict{Symbol, Any}
    optimize_hook::Any
end

"""
    InfiniteModel([backend::AbstractTransformationBackend = TranscriptionBackend()])

Return a new infinite model that uses `backend`. For the default case with 
`TranscriptionBackend`, the `opimizer_constructor` and other arguments can be 
given directly:
```julia
InfiniteModel(
    optimizer_constructor;
    [add_bridges::Bool = true]
    )
```
where `optimizer_constructor` and `add_bridges` are passed on to the underying 
JuMP `Model`. 

A different transformation backend can be specified later on using
[`set_transformation_backend`](@ref).

**Example**
```jldoctest
julia> using InfiniteOpt, JuMP, Ipopt;

julia> model = InfiniteModel()
An InfiniteOpt Model
Feasibility problem with:
  Finite parameters: 0
  Infinite parameters: 0
  Variables: 0
  Derivatives: 0
  Measures: 0
Transformation backend information:
  Backend type: TranscriptionBackend
  Solver name: No optimizer attached.
  Transformation built and up-to-date: false

julia> model = InfiniteModel(Ipopt.Optimizer)
An InfiniteOpt Model
Feasibility problem with:
  Finite parameters: 0
  Infinite parameters: 0
  Variables: 0
  Derivatives: 0
  Measures: 0
Transformation backend information:
  Backend type: TranscriptionBackend
  Solver name: Ipopt
  Transformation built and up-to-date: false
```
"""
<<<<<<< HEAD
function InfiniteModel(; 
    OptimizerModel::Function = TranscriptionModel,
    kwargs...
    )::InfiniteModel
    return InfiniteModel(# Parameters
                         MOIUC.CleverDict{IndependentParameterIndex, ScalarParameterData{<:IndependentParameter}}(),
                         MOIUC.CleverDict{DependentParametersIndex, MultiParameterData}(),
                         MOIUC.CleverDict{FiniteParameterIndex, ScalarParameterData{FiniteParameter}}(),
                         nothing, 0,
                         Union{IndependentParameterIndex, DependentParametersIndex}[],
                         MOIUC.CleverDict{ParameterFunctionIndex, ParameterFunctionData{<:ParameterFunction}}(),
                         Dict{IndependentParameterIndex, Set{InfiniteVariableIndex}}(),
                         # Variables
                         MOIUC.CleverDict{InfiniteVariableIndex, VariableData{<:InfiniteVariable}}(),
                         MOIUC.CleverDict{SemiInfiniteVariableIndex, VariableData{SemiInfiniteVariable{GeneralVariableRef}}}(),
                         Dict{Tuple{GeneralVariableRef, Dict{Int, Float64}}, SemiInfiniteVariableIndex}(),
                         MOIUC.CleverDict{PointVariableIndex, VariableData{PointVariable{GeneralVariableRef}}}(),
                         Dict{Tuple{GeneralVariableRef, Vector{Float64}}, PointVariableIndex}(),
                         MOIUC.CleverDict{FiniteVariableIndex, VariableData{JuMP.ScalarVariable{Float64, Float64, Float64, Float64}}}(),
                         nothing,
                         # Derivatives
                         MOIUC.CleverDict{DerivativeIndex, VariableData{<:Derivative}}(),
                         Dict{Tuple{GeneralVariableRef, GeneralVariableRef}, DerivativeIndex}(),
                         # Measures
                         MOIUC.CleverDict{MeasureIndex, MeasureData{<:Measure}}(),
                         # Constraints
                         MOIUC.CleverDict{InfOptConstraintIndex, ConstraintData{<:JuMP.AbstractConstraint}}(),
                         Dict{InfOptConstraintIndex, <:ParameterFunction}(),
                         nothing,
                         # Objective
                         MOI.FEASIBILITY_SENSE,
                         zero(JuMP.GenericAffExpr{Float64, GeneralVariableRef}),
                         false,
                         # registration
                         NLPOperator[],
                         Dict{Symbol, Tuple{Function, Int}}(),
                         # Object dictionary
                         Dict{Symbol, Any}(),
                         # Optimize data
                         nothing, OptimizerModel(; kwargs...), false,
                         # Extensions
                         Dict{Symbol, Any}(),
                         nothing
                         )
end

## Set the optimizer_constructor depending on what it is
# MOI.OptimizerWithAttributes
function _set_optimizer_constructor(
    model::InfiniteModel,
    constructor::MOI.OptimizerWithAttributes
=======
function InfiniteModel(backend::AbstractTransformationBackend = TranscriptionBackend())
    return InfiniteModel(
        # Parameters
        MOIUC.CleverDict{IndependentParameterIndex, ScalarParameterData{<:IndependentParameter}}(),
        MOIUC.CleverDict{DependentParametersIndex, MultiParameterData}(),
        MOIUC.CleverDict{FiniteParameterIndex, ScalarParameterData{FiniteParameter}}(),
        nothing, 0,
        Union{IndependentParameterIndex, DependentParametersIndex}[],
        MOIUC.CleverDict{ParameterFunctionIndex, ParameterFunctionData{<:ParameterFunction}}(),
        Dict{IndependentParameterIndex, Set{InfiniteVariableIndex}}(),
        # Variables
        MOIUC.CleverDict{InfiniteVariableIndex, VariableData{<:InfiniteVariable}}(),
        MOIUC.CleverDict{SemiInfiniteVariableIndex, VariableData{SemiInfiniteVariable{GeneralVariableRef}}}(),
        Dict{Tuple{GeneralVariableRef, Dict{Int, Float64}}, SemiInfiniteVariableIndex}(),
        MOIUC.CleverDict{PointVariableIndex, VariableData{PointVariable{GeneralVariableRef}}}(),
        Dict{Tuple{GeneralVariableRef, Vector{Float64}}, PointVariableIndex}(),
        MOIUC.CleverDict{FiniteVariableIndex, VariableData{JuMP.ScalarVariable{Float64, Float64, Float64, Float64}}}(),
        nothing,
        # Derivatives
        MOIUC.CleverDict{DerivativeIndex, VariableData{<:Derivative}}(),
        Dict{Tuple{GeneralVariableRef, GeneralVariableRef, Int}, DerivativeIndex}(),
        # Measures
        MOIUC.CleverDict{MeasureIndex, MeasureData{<:Measure}}(),
        # Constraints
        MOIUC.CleverDict{InfOptConstraintIndex, ConstraintData{<:JuMP.AbstractConstraint}}(),
        Dict{InfOptConstraintIndex, DomainRestrictions{GeneralVariableRef}}(),
        nothing,
        # Objective
        MOI.FEASIBILITY_SENSE,
        zero(JuMP.GenericAffExpr{Float64, GeneralVariableRef}),
        false,
        # registration
        NLPOperator[],
        Dict{Symbol, Tuple{Function, Int}}(),
        # Object dictionary
        Dict{Symbol, Any}(),
        # Backend data
        backend, 
        false,
        # Extensions
        Dict{Symbol, Any}(),
        nothing
>>>>>>> c64333f2
    )
end

# Dispatch for InfiniteModel call with optimizer constructor
function InfiniteModel(optimizer_constructor; kwargs...)
    backend = TranscriptionBackend(optimizer_constructor; kwargs...)
    return InfiniteModel(backend)
end

# Define basic InfiniteModel extension functions
Base.broadcastable(model::InfiniteModel) = Ref(model)
JuMP.variable_ref_type(::Type{InfiniteModel}) = GeneralVariableRef 

"""
    JuMP.object_dictionary(model::InfiniteModel)::Dict{Symbol, Any}

Return the dictionary that maps the symbol name of a macro defined object (e.g., 
a parameter, variable, or constraint) to the corresponding object. Objects are 
registered to a specific symbol in the macros. For example, 
`@variable(model, x[1:2, 1:2])` registers the array of variables
`x` to the symbol `:x`.
"""
JuMP.object_dictionary(model::InfiniteModel) = model.obj_dict

"""
    Base.empty!(model::InfiniteModel)::InfiniteModel

Clear out `model` of everything except the optimizer information and return the 
cleared model. 
"""
function Base.empty!(model::InfiniteModel)
    # Clear everything except the solver information
    # parameters
    empty!(model.independent_params)
    empty!(model.dependent_params)
    empty!(model.finite_params)
    model.name_to_param = nothing
    model.last_param_num = 0
    empty!(model.param_group_indices)
    empty!(model.param_functions)
    empty!(model.piecewise_vars)
    # variables
    empty!(model.infinite_vars)
    empty!(model.semi_infinite_vars)
    empty!(model.semi_lookup)
    empty!(model.point_vars)
    empty!(model.point_lookup)
    empty!(model.finite_vars)
    model.name_to_var = nothing
    # derivatives and measures
    empty!(model.derivatives)
    empty!(model.deriv_lookup)
    empty!(model.measures)
    # constraints
    empty!(model.constraints)
    empty!(model.constraint_restrictions)
    model.name_to_constr = nothing
    # objective
    model.objective_sense = MOI.FEASIBILITY_SENSE
    model.objective_function = zero(JuMP.GenericAffExpr{Float64, GeneralVariableRef})
    model.objective_has_measures = false
    # other stuff
    empty!(model.operators)
    empty!(model.op_lookup)
    empty!(model.obj_dict)
    empty!(model.backend)
    model.ready_to_optimize = false
    empty!(model.ext)
    model.optimize_hook = nothing
    return model
end

# Define basic accessors
_last_param_num(model::InfiniteModel) = model.last_param_num

"""
    parameter_group_indices(model::InfiniteModel)::Vector{Union{IndependentParameterIndex, DependentParametersIndex}}

Return a list the indices that correspond to the independent infinite parameter
groups that have been added to `model`. This provides the infinite parameter
indicies that correspond to the integer indices reported by
[`parameter_group_int_indices`](@ref). For instance, a group integer index of 
`2` corresponds to the infinite parameter index stored at 
`parameter_group_indices(model)[2]`. This is intended for advanced users writing 
new types of [`AbstractTransformationBackend`](@ref)s.
"""
parameter_group_indices(model::InfiniteModel) = model.param_group_indices

## Return an element of a parameter reference tuple given the model and index
# IndependentParameterIndex
function _make_param_tuple_element(
    model::InfiniteModel,
    idx::IndependentParameterIndex,
    )
    return GeneralVariableRef(model, idx)
end
# DependentParametersIndex
function _make_param_tuple_element(
    model::InfiniteModel,
    idx::DependentParametersIndex,
    )
    num_params = length(model.dependent_params[idx].parameter_nums)
    return [GeneralVariableRef(model, idx.value, DependentParameterIndex, i)
            for i in 1:num_params]
end

"""
    parameter_refs(model::InfiniteModel)::Tuple

Returns a tuple of the infinite parameters used by `model`.

For developers, note that the integer index of each element is what is referred
to as an infinite parameter group integer index which corresponds to
[`parameter_group_int_indices`](@ref).

**Example**
```julia-repl
julia> parameter_refs(model)
(t, x)
```
"""
function parameter_refs(model::InfiniteModel)
    group_idxs = parameter_group_indices(model)
    return Tuple(_make_param_tuple_element(model, idx) for idx in group_idxs)
end

################################################################################
#                             OBJECT REFERENCES
################################################################################
"""
    GeneralVariableRef <: JuMP.AbstractVariableRef

A `DataType` that serves as the principal variable reference in `InfiniteOpt`
for building variable expressions. It contains the needed information to
create a variable type specifc reference (e.g., [`InfiniteVariableRef`](@ref))
via [`dispatch_variable_ref`](@ref) to obtain the correct subtype of
[`DispatchVariableRef`](@ref) based off of `index_type`. This allows us to
construct expressions using concrete containers unlike previous versions of
`InfiniteOpt` which provides us a significant performance boost.

A convenient constructor is:
```julia
    GeneralVariableRef(model::InfiniteModel, index::ObjectIndex)
```

**Fields**
- `model::InfiniteModel`: Infinite model.
- `raw_index::Int64`: The raw index to be used in the `index_type` constructor.
- `index_type::DataType`: The concrete [`AbstractInfOptIndex`](@ref) type/constructor.
- `param_index::Int`: The index of a parameter in [`DependentParameters`](@ref).
  This is ignored for other variable types.
"""
struct GeneralVariableRef <: JuMP.AbstractVariableRef
    model::InfiniteModel
    raw_index::Int64
    index_type::DataType
    param_index::Int # for DependentParameterRefs
    function GeneralVariableRef(model::InfiniteModel, raw_index,
                               index_type::DataType, param_index::Int = -1)
       return new(model, Int64(raw_index), index_type, param_index)
    end
    function GeneralVariableRef(model::InfiniteModel, index::ObjectIndex)
        return new(model, Int64(index.value), typeof(index), -1)
    end
    function GeneralVariableRef(model::InfiniteModel, index::DependentParameterIndex)
        return new(model, index.object_index.value, typeof(index), index.param_index)
    end
end

"""
    DispatchVariableRef <: JuMP.AbstractVariableRef

An abstract type for variable references that are created from
[`GeneralVariableRef`](@ref)s and are used to dispatch to the appropriate
methods for that particular variable/parameter/measure type.
"""
abstract type DispatchVariableRef <: JuMP.AbstractVariableRef end

"""
    IndependentParameterRef <: DispatchVariableRef

A `DataType` for independent infinite parameters references that parameterize
infinite variables.

**Fields**
- `model::InfiniteModel`: Infinite model.
- `index::IndependentParameterIndex`: Index of the parameter in model.
"""
struct IndependentParameterRef <: DispatchVariableRef
    model::InfiniteModel
    index::IndependentParameterIndex
end

"""
    DependentParameterRef <: DispatchVariableRef

A `DataType` for dependent infinite parameter references that parameterize
infinite variables.

**Fields**
- `model::InfiniteModel`: Infinite model.
- `index::DependentParameterIndex`: Index of the dependent parameter.
"""
struct DependentParameterRef <: DispatchVariableRef
    model::InfiniteModel
    index::DependentParameterIndex
end

"""
    ParameterFunctionRef <: DispatchVariableRef

A `DataType` for infinite parameter function references.

**Fields**
- `model::InfiniteModel`: Infinite model.
- `index::ParameterFunctionIndex`: Index of the infinite parameter function.
"""
struct ParameterFunctionRef <: DispatchVariableRef
    model::InfiniteModel
    index::ParameterFunctionIndex
end

"""
    InfiniteVariableRef <: DispatchVariableRef

A `DataType` for untranscripted infinite dimensional variable references (e.g.,
second stage variables, time dependent variables).

**Fields**
- `model::InfiniteModel`: Infinite model.
- `index::InfiniteVariableIndex`: Index of the variable in model.
"""
struct InfiniteVariableRef <: DispatchVariableRef
    model::InfiniteModel
    index::InfiniteVariableIndex
end

"""
    SemiInfiniteVariableRef <: DispatchVariableRef

A `DataType` for partially transcripted infinite dimensional variable references.
This is used to expand measures that contain infinite variables that are not
fully transcripted by the measure.

**Fields**
- `model::InfiniteModel`: Infinite model.
- `index::SemiInfiniteVariableIndex`: Index of the variable in model.
"""
struct SemiInfiniteVariableRef <: DispatchVariableRef
    model::InfiniteModel
    index::SemiInfiniteVariableIndex
end

"""
    DerivativeRef <: DispatchVariableRef

A `DataType` for untranscripted derivative references.

**Fields**
- `model::InfiniteModel`: Infinite model.
- `index::DerivativeIndex`: Index of the derivative in model.
"""
struct DerivativeRef <: DispatchVariableRef
    model::InfiniteModel
    index::DerivativeIndex
end

"""
    MeasureRef <: DispatchVariableRef

A `DataType` for referring to measure abstractions.

**Fields**
- `model::InfiniteModel`: Infinite model.
- `index::MeasureIndex`: Index of the measure in model.
"""
struct MeasureRef <: DispatchVariableRef
    model::InfiniteModel
    index::MeasureIndex
end

"""
    FiniteRef <: DispatchVariableRef

An abstract type for variable references that are finite.
"""
abstract type FiniteRef <: DispatchVariableRef end

"""
    PointVariableRef <: FiniteRef

A `DataType` for variables defined at a transcipted point (e.g., second stage
variable at a particular scenario, dynamic variable at a discretized time point).

**Fields**
- `model::InfiniteModel`: Infinite model.
- `index::PointVariableIndex`: Index of the variable in model.
"""
struct PointVariableRef <: FiniteRef
    model::InfiniteModel
    index::PointVariableIndex
end

"""
    FiniteVariableRef <: FiniteRef

A `DataType` for finite fixed variable references (e.g., first stage variables,
steady-state variables).

**Fields**
- `model::InfiniteModel`: Infinite model.
- `index::FiniteVariableIndex`: Index of the variable in model.
"""
struct FiniteVariableRef <: FiniteRef
    model::InfiniteModel
    index::FiniteVariableIndex
end

"""
    FiniteParameterRef <: FiniteRef

A `DataType` for finite parameters references who are replaced with their values
at the transcription step.

**Fields**
- `model::InfiniteModel`: Infinite model.
- `index::FiniteParameterIndex`: Index of the parameter in model.
"""
struct FiniteParameterRef <: FiniteRef
    model::InfiniteModel
    index::FiniteParameterIndex
end

## Define convenient aliases
const DecisionVariableRef = Union{InfiniteVariableRef, SemiInfiniteVariableRef,
                                  PointVariableRef, FiniteVariableRef, 
                                  DerivativeRef}

const UserDecisionVariableRef = Union{InfiniteVariableRef, PointVariableRef,
                                      FiniteVariableRef, DerivativeRef}

const ScalarParameterRef = Union{IndependentParameterRef, FiniteParameterRef}

"""
    InfOptConstraintRef

A `DataType` for constraints that are in `InfiniteModel`s

**Fields**
- `model::InfiniteModel`: Infinite model.
- `index::InfOptConstraintIndex`: Index of the constraint in model.
"""
struct InfOptConstraintRef
    model::InfiniteModel
    index::InfOptConstraintIndex
end<|MERGE_RESOLUTION|>--- conflicted
+++ resolved
@@ -771,12 +771,7 @@
         }
     parameter_refs::VT
     parameter_nums::Vector{Int}
-<<<<<<< HEAD
-    object_nums::Vector{Int}
-=======
     group_int_idxs::Vector{Int}
-    is_vector_start::Bool
->>>>>>> c64333f2
 end
 
 """
@@ -1455,59 +1450,6 @@
   Transformation built and up-to-date: false
 ```
 """
-<<<<<<< HEAD
-function InfiniteModel(; 
-    OptimizerModel::Function = TranscriptionModel,
-    kwargs...
-    )::InfiniteModel
-    return InfiniteModel(# Parameters
-                         MOIUC.CleverDict{IndependentParameterIndex, ScalarParameterData{<:IndependentParameter}}(),
-                         MOIUC.CleverDict{DependentParametersIndex, MultiParameterData}(),
-                         MOIUC.CleverDict{FiniteParameterIndex, ScalarParameterData{FiniteParameter}}(),
-                         nothing, 0,
-                         Union{IndependentParameterIndex, DependentParametersIndex}[],
-                         MOIUC.CleverDict{ParameterFunctionIndex, ParameterFunctionData{<:ParameterFunction}}(),
-                         Dict{IndependentParameterIndex, Set{InfiniteVariableIndex}}(),
-                         # Variables
-                         MOIUC.CleverDict{InfiniteVariableIndex, VariableData{<:InfiniteVariable}}(),
-                         MOIUC.CleverDict{SemiInfiniteVariableIndex, VariableData{SemiInfiniteVariable{GeneralVariableRef}}}(),
-                         Dict{Tuple{GeneralVariableRef, Dict{Int, Float64}}, SemiInfiniteVariableIndex}(),
-                         MOIUC.CleverDict{PointVariableIndex, VariableData{PointVariable{GeneralVariableRef}}}(),
-                         Dict{Tuple{GeneralVariableRef, Vector{Float64}}, PointVariableIndex}(),
-                         MOIUC.CleverDict{FiniteVariableIndex, VariableData{JuMP.ScalarVariable{Float64, Float64, Float64, Float64}}}(),
-                         nothing,
-                         # Derivatives
-                         MOIUC.CleverDict{DerivativeIndex, VariableData{<:Derivative}}(),
-                         Dict{Tuple{GeneralVariableRef, GeneralVariableRef}, DerivativeIndex}(),
-                         # Measures
-                         MOIUC.CleverDict{MeasureIndex, MeasureData{<:Measure}}(),
-                         # Constraints
-                         MOIUC.CleverDict{InfOptConstraintIndex, ConstraintData{<:JuMP.AbstractConstraint}}(),
-                         Dict{InfOptConstraintIndex, <:ParameterFunction}(),
-                         nothing,
-                         # Objective
-                         MOI.FEASIBILITY_SENSE,
-                         zero(JuMP.GenericAffExpr{Float64, GeneralVariableRef}),
-                         false,
-                         # registration
-                         NLPOperator[],
-                         Dict{Symbol, Tuple{Function, Int}}(),
-                         # Object dictionary
-                         Dict{Symbol, Any}(),
-                         # Optimize data
-                         nothing, OptimizerModel(; kwargs...), false,
-                         # Extensions
-                         Dict{Symbol, Any}(),
-                         nothing
-                         )
-end
-
-## Set the optimizer_constructor depending on what it is
-# MOI.OptimizerWithAttributes
-function _set_optimizer_constructor(
-    model::InfiniteModel,
-    constructor::MOI.OptimizerWithAttributes
-=======
 function InfiniteModel(backend::AbstractTransformationBackend = TranscriptionBackend())
     return InfiniteModel(
         # Parameters
@@ -1533,7 +1475,7 @@
         MOIUC.CleverDict{MeasureIndex, MeasureData{<:Measure}}(),
         # Constraints
         MOIUC.CleverDict{InfOptConstraintIndex, ConstraintData{<:JuMP.AbstractConstraint}}(),
-        Dict{InfOptConstraintIndex, DomainRestrictions{GeneralVariableRef}}(),
+        Dict{InfOptConstraintIndex, <:ParameterFunction}(),
         nothing,
         # Objective
         MOI.FEASIBILITY_SENSE,
@@ -1550,7 +1492,6 @@
         # Extensions
         Dict{Symbol, Any}(),
         nothing
->>>>>>> c64333f2
     )
 end
 
