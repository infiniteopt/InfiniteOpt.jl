################################################################################
#                                INDEX TYPES
################################################################################
"""
    AbstractInfOptIndex

An abstract type for all index objects used in `InfiniteOpt`.
"""
abstract type AbstractInfOptIndex end

"""
    ObjectIndex <: AbstractInfOptIndex

An abstract type for indices of objects stored in `MOI.Utilities.CleverDicts`.
"""
abstract type ObjectIndex <: AbstractInfOptIndex end

"""
    IndependentParameterIndex <: ObjectIndex

A `DataType` for storing the index of a [`IndependentParameter`](@ref).

**Fields**
- `value::Int64`: The index value.
"""
struct IndependentParameterIndex <: ObjectIndex
    value::Int64
end

"""
    DependentParametersIndex <: ObjectIndex

A `DataType` for storing the index of a [`DependentParameters`](@ref) object.

**Fields**
- `value::Int64`: The index value.
"""
struct DependentParametersIndex <: ObjectIndex
    value::Int64
end

"""
    DependentParameterIndex <: AbstractInfOptIndex

A `DataType` for storing the index of an indiviudal parameter in a
[`DependentParameters`](@ref) object.

**Fields**
- `object_index::DependentParametersIndex`: The index of the parameter collection.
- `param_index::Int`: The index of the individual parameter in the above object.
"""
struct DependentParameterIndex <: AbstractInfOptIndex
    object_index::DependentParametersIndex
    param_index::Int
end

# Define convenient alias for infinite parameters
const InfiniteParameterIndex = Union{IndependentParameterIndex, DependentParameterIndex}

"""
    FiniteParameterIndex <: ObjectIndex

A `DataType` for storing the index of a [`FiniteParameter`](@ref).

**Fields**
- `value::Int64`: The index value.
"""
struct FiniteParameterIndex <: ObjectIndex
    value::Int64
end

"""
    ParameterFunctionIndex <: ObjectIndex

A `DataType` for storing the index of a [`ParameterFunction`](@ref).

**Fields**
- `value::Int64`: The index value.
"""
struct ParameterFunctionIndex <: ObjectIndex
    value::Int64
end

"""
    InfiniteVariableIndex <: ObjectIndex

A `DataType` for storing the index of a [`InfiniteVariable`](@ref).

**Fields**
- `value::Int64`: The index value.
"""
struct InfiniteVariableIndex <: ObjectIndex
    value::Int64
end

"""
    SemiInfiniteVariableIndex <: ObjectIndex

A `DataType` for storing the index of a [`SemiInfiniteVariable`](@ref).

**Fields**
- `value::Int64`: The index value.
"""
struct SemiInfiniteVariableIndex <: ObjectIndex
    value::Int64
end

"""
    PointVariableIndex <: ObjectIndex

A `DataType` for storing the index of a [`PointVariable`](@ref).

**Fields**
- `value::Int64`: The index value.
"""
struct PointVariableIndex <: ObjectIndex
    value::Int64
end

"""
    FiniteVariableIndex <: ObjectIndex

A `DataType` for storing the index of a `JuMP.ScalarVariable`.

**Fields**
- `value::Int64`: The index value.
"""
struct FiniteVariableIndex <: ObjectIndex
    value::Int64
end

"""
    DerivativeIndex <: ObjectIndex

A `DataType` for storing the index of a [`Derivative`](@ref).

**Fields**
- `value::Int64`: The index value.
"""
struct DerivativeIndex <: ObjectIndex
    value::Int64
end

# Define convenient aliases
const FiniteIndex = Union{PointVariableIndex, FiniteVariableIndex,
                          FiniteParameterIndex}

"""
    MeasureIndex <: ObjectIndex

A `DataType` for storing the index of a [`Measure`](@ref).

**Fields**
- `value::Int64`: The index value.
"""
struct MeasureIndex <: ObjectIndex
    value::Int64
end

"""
InOptConstraintIndex <: ObjectIndex

A `DataType` for storing the index of a constraint.

**Fields**
- `value::Int64`: The index value.
"""
struct InfOptConstraintIndex <: ObjectIndex
    value::Int64
end

## Extend the CleverDicts key access methods
# index_to_key
function MOIUC.index_to_key(
    ::Type{C},
    index::Int64
    ) where {C <: ObjectIndex}
    return C(index)
end

# key_to_index
function MOIUC.key_to_index(key::ObjectIndex)::Int64
    return key.value
end

# Extend Base functions
Base.length(index::AbstractInfOptIndex) = 1
Base.broadcastable(index::AbstractInfOptIndex) = Ref(index)
Base.iterate(index::AbstractInfOptIndex) = (index, true)
Base.iterate(index::AbstractInfOptIndex, state) = nothing
Base.hash(v::ObjectIndex, h::UInt) = hash(v.value, h)

################################################################################
#                            INFINITE SET TYPES
################################################################################
"""
    AbstractInfiniteDomain

An abstract type for domains that characterize infinite parameters.
"""
abstract type AbstractInfiniteDomain end

"""
    InfiniteScalarDomain <: AbstractInfiniteDomain

An abstract type for infinite domains that are one-dimensional.
"""
abstract type InfiniteScalarDomain <: AbstractInfiniteDomain end

"""
    IntervalDomain <: InfiniteScalarDomain

A `DataType` that stores the lower and upper interval bounds for infinite
parameters that are continuous over a certain that interval. This is for use
with a [`IndependentParameter`](@ref).

**Fields**
- `lower_bound::Float64` Lower bound of the infinite parameter.
- `upper_bound::Float64` Upper bound of the infinite parameter.
"""
struct IntervalDomain <: InfiniteScalarDomain
    lower_bound::Float64
    upper_bound::Float64
    function IntervalDomain(lower::Real, upper::Real)
        if lower > upper
            error("Invalid interval domain bounds, lower bound is greater than " *
                  "upper bound.")
        end
        return new(lower, upper)
    end
end

"""
    UniDistributionDomain{T <: Distributions.UnivariateDistribution} <: InfiniteScalarDomain

A `DataType` that stores the distribution characterizing an infinite parameter that
is random. This is for use with a [`IndependentParameter`](@ref).

**Fields**
- `distribution::T` Distribution of the random parameter.
"""
struct UniDistributionDomain{T <: Distributions.UnivariateDistribution} <: InfiniteScalarDomain
    distribution::T
end

"""
    InfiniteArrayDomain <: AbstractInfiniteDomain

An abstract type for multi-dimensional infinite domains.
"""
abstract type InfiniteArrayDomain <: AbstractInfiniteDomain end

# Make convenient Union for below
const NonUnivariateDistribution = Union{Distributions.MultivariateDistribution,
                                        Distributions.MatrixDistribution}

"""
    MultiDistributionDomain{T <: NonUnivariateDistribution} <: InfiniteArrayDomain

A `DataType` that stores the distribution characterizing a collection of
infinite parameters that follows its form. This is for use with
[`DependentParameters`](@ref).

**Fields**
- `distribution::T` Distribution of the random parameters.
"""
struct MultiDistributionDomain{T <: NonUnivariateDistribution} <: InfiniteArrayDomain
    distribution::T
end

# Extend Base.:(==) for relevant cases
function Base.:(==)(d1::D, d2::D)::Bool where {D <: MultiDistributionDomain}
    return d1.distribution == d2.distribution
end

# make convenient alias for distribution domains
const DistributionDomain = Union{UniDistributionDomain, MultiDistributionDomain}

"""
    CollectionDomain{T <: InfiniteScalarDomain} <: InfiniteArrayDomain

A `DataType` that stores a collection of `InfiniteScalarDomain`s characterizing a
collection of infinite parameters that follows its form. This is for use with
[`DependentParameters`](@ref).

**Fields**
- `domains::Array{T}` The collection of scalar domains.
"""
struct CollectionDomain{T <: InfiniteScalarDomain} <: InfiniteArrayDomain
    domains::Vector{T}
end

################################################################################
#                      GENERATIVE SUPPORT INFORMATION TYPES
################################################################################
"""
    AbstractGenerativeInfo

An abstract type for storing information about generating supports that are made 
based on existing supports as required by certain measures and/or derivatives 
that depend on a certain independent infinite parameter. Such as the case with 
internal collocation supports.
"""
abstract type AbstractGenerativeInfo end 

"""
    NoGenerativeSupports <: AbstractGenerativeInfo

A `DataType` to signify that no generative supports will be generated for the 
measures and/or the derivatives. Has no fields.
"""
struct NoGenerativeSupports <: AbstractGenerativeInfo end

"""
    UniformGenerativeInfo <: AbstractGenerativeInfo

A `DataType` for generative supports that will be generated in a uniform manner 
over finite elements (i.e., in between the existing supports). These generative 
supports are described by the `support_basis` which lie in a nominal domain [0, 1]. 
The constructor is of the form:
```
    UniformGenerativeInfo(support_basis::Vector{<:Real}, label::DataType, 
                          [lb::Real = 0, ub::Real = 1])
```
where the `support_basis` is defined over [`lb`, `ub`].

**Fields**
- `support_basis::Vector{Float64}`: The basis of generative supports defined in 
   [0, 1] that will be transformed for each finite element.
- `label::DataType`: The unique label to be given to each generative support.
"""
struct UniformGenerativeInfo <: AbstractGenerativeInfo
    support_basis::Vector{Float64}
    label::DataType
    function UniformGenerativeInfo(basis::Vector{<:Real}, label::DataType, 
                                   lb::Real = 0, ub::Real = 1)
        if isempty(basis)
            error("Cannot create `UniformGenerativeInfo` with an empty basis.")
        elseif minimum(basis) < lb || maximum(basis) > ub
            error("Support basis violate the given lower and upper bounds. " * 
                  "Please specify the appropriate lower bound and upper bounds.")
        end
        return new((basis .- lb) ./ (ub - lb),  label)
    end
end

# Extend Base.:(==)
function Base.:(==)(info1::UniformGenerativeInfo, info2::UniformGenerativeInfo)::Bool 
    return info1.support_basis == info2.support_basis && info1.label == info2.label
end

################################################################################
#                       BASIC DERIVATIVE EVALUATION TYPES
################################################################################
"""
    AbstractDerivativeMethod

An abstract type for storing derivative evaluation data that is pertinent to its 
reformation/transcription. 
"""
abstract type AbstractDerivativeMethod end 

"""
    GenerativeDerivativeMethod <: AbstractDerivativeMethod

An abstract type for derivative evaluation method types that will require support 
generation when employed (e.g., internal node points associated with orthogonal 
collocation). Such methods can be used with derivatives that depend on independent 
infinite parameters, but cannot be used for ones that depend on dependent parameters.
"""
abstract type GenerativeDerivativeMethod <: AbstractDerivativeMethod end 

"""
    NonGenerativeDerivativeMethod <: AbstractDerivativeMethod

An abstract type for derivative evaluation method types that do not require the 
definition of additional support points. Such methods are amendable to any 
derivative in InfiniteOpt including those with dependent infinite parameter 
dependencies.
"""
abstract type NonGenerativeDerivativeMethod <: AbstractDerivativeMethod end

"""
    FDTechnique

An abstract data type for labels of specific techniques applied in the finite 
difference method in derivative evaluation.
"""
abstract type FDTechnique end

"""
    Forward <: FDTechnique

A technique label for finite difference method that implements a forward 
difference approximation with first order truncation error. Supports any 
derivative order (i.e., 1st derivatives, 2nd derivatives, etc.).
"""
struct Forward <: FDTechnique end

"""
    Central <: FDTechnique

A technique label for finite difference method that implements a central 
difference approximation with first order truncation error. Supports 
derivatives of order 1, 2, 4, 6, etc.
"""
struct Central <: FDTechnique end

"""
    Backward <: FDTechnique

A technique label for finite difference method that implements a backward 
difference approximation with first order truncation error. Supports any
derivative order (i.e., 1st derivatives, 2nd derivatives, etc.).
"""
struct Backward <: FDTechnique end

"""
    FiniteDifference{T <: FDTechnique} <: NonGenerativeDerivativeMethod

A `DataType` for information about finite difference method applied to 
a derivative evaluation. Note that the constructor is of the form:
```julia 
    FiniteDifference([technique::FDTechnique = Backward()],
                     [add_boundary_constr::Bool = true])
```
where `technique` is the indicated finite difference method to be applied and. 
Supported techniques include:
- [`Forward`](@ref)
- [`Central`](@ref)
- [`Backward`](@ref)
These are all first order methods in terms of truncation error. Moreover, they 
support derivatives of any order (except `Central` does not support odd orders 
greater than 1).
The `add_boundary_constr` argument indicates if the finite difference equation 
corresponding to a boundary support should be included. Thus, for backward 
difference this corresponds to the terminal point and for forward difference 
this corresponds to the initial point. We recommend using 
`add_boundary_constr = false` when an final condition is given with a backward 
method or when an initial condition is given with a forward method. Note that 
this argument is ignored for central finite difference which cannot include 
any boundary points. 

**Fields** 
- `technique::T`: Mathematical technqiue behind finite difference
- `add_boundary_constraint::Bool`: Indicate if the boundary constraint should be 
  included in the transcription (e.g., the terminal boundary backward equation for 
  backward difference)
"""
struct FiniteDifference{T <: FDTechnique} <: NonGenerativeDerivativeMethod 
    technique::T
    add_boundary_constraint::Bool
    # set the constructor 
    function FiniteDifference(technique::T = Backward(), 
        add_boundary_constr::Bool = true) where {T <: FDTechnique}
        return new{T}(technique, add_boundary_constr)
    end
end

################################################################################
#                              PARAMETER TYPES
################################################################################
"""
    InfOptParameter <: JuMP.AbstractVariable

An abstract type for all parameters used in InfiniteOpt.
"""
abstract type InfOptParameter <: JuMP.AbstractVariable end

"""
    ScalarParameter <: InfOptParameter

An abstract type for scalar parameters used in InfiniteOpt.
"""
abstract type ScalarParameter <: InfOptParameter end

"""
    IndependentParameter{T <: InfiniteScalarDomain,
                         M <: AbstractDerivativeMethod,
                         I <: AbstractGenerativeInfo} <: ScalarParameter

A `DataType` for storing independent scalar infinite parameters.

**Fields**
- `domain::T`: The infinite domain that characterizes the parameter.
- `supports::DataStructures.SortedDict{Float64, Set{DataType}}`: The support points
   used to discretize the parameter and their associated type labels stored as
   `DataTypes`s which should be a subtype of [`AbstractSupportLabel`](@ref).
- `sig_digits::Int`: The number of significant digits used to round the support values.
- `derivative_method::M`: The derivative evaluation method used for derivatives that
   are conducted with respect to this parameter.
- `gnerative_supp_info::I`: The info associated with any generative supports that will 
   need to be generated for measures and/or derivatives based on existing supports. 
"""
struct IndependentParameter{T <: InfiniteScalarDomain, 
                            M <: AbstractDerivativeMethod,
                            I <: AbstractGenerativeInfo} <: ScalarParameter
    domain::T
    supports::DataStructures.SortedDict{Float64, Set{DataType}} # Support to label set
    sig_digits::Int
    derivative_method::M
    generative_supp_info::I
end

"""
    FiniteParameter <: ScalarParameter

A `DataType` for storing finite parameters meant to be nested in expressions
and replaced with their values at runtime.

**Fields**
- `value::Float64`: The parameter value.
"""
struct FiniteParameter <: ScalarParameter
    value::Float64
end

"""
    DependentParameters{T <: InfiniteArrayDomain} <: InfOptParameter

A `DataType` for storing a collection of dependent infinite parameters.

**Fields**
- `domain::T`: The infinite domain that characterizes the parameters.
- `supports::DataStructures.OrderedDict{Vector{Float64}, Set{DataType}}`: Support dictionary where keys
              are supports and the values are the set of labels for each support.
- `sig_digits::Int`: The number of significant digits used to round the support values.
"""
struct DependentParameters{T <: InfiniteArrayDomain} <: InfOptParameter
    domain::T
    supports::DataStructures.OrderedDict{Vector{Float64}, Set{DataType}} # Support to label set
    sig_digits::Int
end

# Define convenient alias for infinite types
const InfiniteParameter = Union{IndependentParameter, DependentParameters}

"""
    AbstractDataObject

An abstract type for `DataType`s that store core variable `DataType`s and their
model specific information (e.g., dependency mappings). These are what are
stored in the `InfiniteModel` `CleverDict`s.
"""
abstract type AbstractDataObject end

"""
    ScalarParameterData{P <: ScalarParameter} <: AbstractDataObject

A mutable `DataType` for storing `ScalarParameter`s and their data.

**Fields**
- `parameter::P`: The scalar parameter.
- `group_int_idx::Int`: The location of the corresponding `ObjectIndex` in
    `InfiniteModel.param_group_indices`.
- `parameter_num::Int`: Given by `InfiniteModel.last_param_num` (updated when
                        prior parameters are deleted)
- `name::String`: The name used for printing.
- `parameter_func_indices::Vector{ParameterFunctionIndex}`: Indices of dependent
   infinite parameter functions.
- `infinite_var_indices::Vector{InfiniteVariableIndex}`: Indices of dependent
   infinite variables.
- `derivative_indices::Vector{DerivativeIndex}`: Indices of dependent derivatives.
- `measure_indices::Vector{MeasureIndex}`: Indices of dependent measures.
- `constraint_indices::Vector{InfOptConstraintIndex}`: Indices of dependent constraints.
- `in_objective::Bool`: Is this used in objective? This should be true only for finite parameters.
- `generative_measures::Vector{MeasureIndex}`: Indices of measures that use `parameter.generative_supp_info`.
- `has_internal_supports::Bool`: Does this parameter have internal supports?
- `has_generative_supports::Bool`: Have any generative supports been added?
- `has_deriv_constrs::Bool`: Have any derivative evaluation constraints been added 
                             to the infinite model associated with this parameter?
"""
mutable struct ScalarParameterData{P <: ScalarParameter} <: AbstractDataObject
    parameter::P
    group_int_idx::Int
    parameter_num::Int
    name::String
    parameter_func_indices::Vector{ParameterFunctionIndex}
    infinite_var_indices::Vector{InfiniteVariableIndex}
    derivative_indices::Vector{DerivativeIndex}
    measure_indices::Vector{MeasureIndex}
    constraint_indices::Vector{InfOptConstraintIndex}
    in_objective::Bool
    generative_measures::Vector{MeasureIndex}
    has_internal_supports::Bool
    has_generative_supports::Bool
    has_deriv_constrs::Bool
end

# Convenient constructor
function ScalarParameterData(
    param::P,
    group_int_idx::Int,
    parameter_num::Int,
    name::String = ""
    ) where {P <: ScalarParameter}
    return ScalarParameterData{P}(
        param,
        group_int_idx,
        parameter_num,
        name,
        ParameterFunctionIndex[],
        InfiniteVariableIndex[], 
        DerivativeIndex[],
        MeasureIndex[], 
        InfOptConstraintIndex[],
        false,
        MeasureIndex[], 
        false,
        false,
        false
        )
end

"""
    MultiParameterData{P <: DependentParameters} <: AbstractDataObject

A mutable `DataType` for storing [`DependentParameters`](@ref) and their data.

**Fields**
- `parameters::P`: The parameter collection.
- `group_int_idx::Int`: The location of the corresponding `ObjectIndex` in
   `InfiniteModel.param_group_indices`.
- `parameter_nums::UnitRange{Int}`: Given by `InfiniteModel.last_param_num`
                                    (updated when prior parameters are deleted)
- `names::Vector{String}`: The names used for printing each parameter.
- `parameter_func_indices::Vector{ParameterFunctionIndex}`: Indices of
   dependent infinite parameter functions.
- `infinite_var_indices::Vector{InfiniteVariableIndex}`: Indices of
   dependent infinite variables.
- `measure_indices::Vector{Vector{MeasureIndex}}`: Indices of dependent measures.
- `constraint_indices::Vector{Vector{InfOptConstraintIndex}}`: Indices of dependent
  constraints.
- `has_internal_supports::Bool`: Does this parameter have internal supports?
    associated with this parameter?
"""
mutable struct MultiParameterData{P <: DependentParameters} <: AbstractDataObject
    parameters::P
    group_int_idx::Int
    parameter_nums::UnitRange{Int}
    names::Vector{String}
    parameter_func_indices::Vector{ParameterFunctionIndex}
    infinite_var_indices::Vector{InfiniteVariableIndex}
    measure_indices::Vector{Vector{MeasureIndex}}
    constraint_indices::Vector{Vector{InfOptConstraintIndex}}
    has_internal_supports::Bool
end

# Convenient constructor 
function MultiParameterData(
    params::P,
    group_int_idx::Int,
    parameter_nums::UnitRange{Int},
    names::Vector{String},
    ) where {P <: DependentParameters}
    return MultiParameterData{P}(
        params,
        group_int_idx,
        parameter_nums, names,
        ParameterFunctionIndex[], 
        InfiniteVariableIndex[],
        [MeasureIndex[] for i in eachindex(names)],
        [InfOptConstraintIndex[] for i in eachindex(names)],
        false
        )
end

################################################################################
#                        PARAMETER FUNCTION OBJECTS
################################################################################
"""
    ParameterFunction{F <: Function, T <: JuMP.AbstractVariableRef}

A `DataType` for storing known functions of infinite parameters. These equate to arbitrary 
functions that take support instances of infinite parameters `parameter_refs` in 
as input and compute a scalar value as output via `func`. These can then can 
incorporated in expressions via [`ParameterFunctionRef`](@ref)s.

**Fields**
- `func::F`: The function the takes infinite parameters as input and provide a 
            scalar number as output.
- `parameter_refs::Collections.VectorTuple{T}`: The infinite parameter references that serve as 
                        inputs to `func`. Their formatting is analagous 
                        to those of infinite variables. 
- `parameter_nums::Vector{Int}`: The parameter numbers of `parameter_refs`.
- `group_int_idxs::Vector{Int}`: The parameter group integer indices associated with `parameter_refs`.
"""
struct ParameterFunction{F <: Function, T <: JuMP.AbstractVariableRef}
    func::F
<<<<<<< HEAD
    parameter_refs::VT
=======
    parameter_refs::Collections.VectorTuple{T}
    group_int_idxs::Vector{Int}
>>>>>>> e6b573a9
    parameter_nums::Vector{Int}
    group_int_idxs::Vector{Int}
end

"""
    ParameterFunctionData{F <: ParameterFunction} <: AbstractDataObject

A mutable `DataType` for storing `ParameterFunction`s and their data.

**Fields**
- `func::F`: The parameter function.
- `name::String`: The name used for printing.
- `measure_indices::Vector{MeasureIndex}`: Indices of dependent measures.
- `constraint_indices::Vector{InfOptConstraintIndex}`: Indices of dependent constraints.
- `semi_infinite_var_indices::Vector{SemiInfiniteVariableIndex}`: Indices of dependent semi-infinite variables.
- `derivative_indices::Vector{DerivativeIndex}`: Indices of dependent derivatives.
"""
mutable struct ParameterFunctionData{F <: ParameterFunction} <: AbstractDataObject
    func::F
    name::String
    measure_indices::Vector{MeasureIndex}
    constraint_indices::Vector{InfOptConstraintIndex}
    semi_infinite_var_indices::Vector{SemiInfiniteVariableIndex}
    derivative_indices::Vector{DerivativeIndex}
    function ParameterFunctionData(func::F, name::String = "") where {F <: ParameterFunction}
        return new{F}(func, name, MeasureIndex[], InfOptConstraintIndex[], 
                      SemiInfiniteVariableIndex[], DerivativeIndex[])
    end
end

################################################################################
#                               VARIABLE TYPES
################################################################################
"""
<<<<<<< HEAD
    InfiniteVariable{
        LB <: {Float64, ParameterFunction}, 
        UB <: {Float64, ParameterFunction}, 
        FX <: {Float64, ParameterFunction}, 
        ST <: {Float64, ParameterFunction}, 
        VT <: VectorTuple
    } <: JuMP.AbstractVariable
=======
    InfiniteVariable{F <: Function, T <: JuMP.AbstractVariableRef} <: JuMP.AbstractVariable
>>>>>>> e6b573a9

A `DataType` for storing core infinite variable information. Note that indices
that refer to the same dependent parameter group must be in the same tuple element.
It is important to note that the subfields of `info` can be comprised of 
[`ParameterFunction`](@ref)s such that each evaluates to a `Float64` given an
infinite parameter support that matches the format encoded in `parameter_refs`. 

**Fields**
<<<<<<< HEAD
- `info::JuMP.VariableInfo{LB, UB, FX, ST}`: JuMP variable information.
- `parameter_refs::VT`: The infinite parameter references that parameterize the 
  variable.
- `parameter_nums::Vector{Int}`: The parameter numbers of `parameter_refs`.
- `group_int_idxs::Vector{Int}`: The parameter group integer indices associated
  with `parameter_refs`.
"""
struct InfiniteVariable{
    LB <: Union{Float64, ParameterFunction}, 
    UB <: Union{Float64, ParameterFunction}, 
    FX <: Union{Float64, ParameterFunction}, 
    ST <: Union{Float64, ParameterFunction}, 
    VT <: Collections.VectorTuple
    } <: JuMP.AbstractVariable
    info::JuMP.VariableInfo{LB, UB, FX, ST} 
    parameter_refs::VT
=======
- `info::JuMP.VariableInfo{Float64, Float64, Float64, F}`: JuMP variable information.
  Here the start value is a function that maps the parameter values to a start value.
- `parameter_refs::Collections.VectorTuple{T}`: The infinite parameter references that parameterize the 
  variable.
- `parameter_nums::Vector{Int}`: The parameter numbers of `parameter_refs`.
- `group_int_idxs::Vector{Int}`: The parameter group integer indices associated with `parameter_refs`.
- `is_vector_start::Bool`: Does the start function take support values formatted as vectors?
"""
struct InfiniteVariable{F <: Function, T <: JuMP.AbstractVariableRef} <: JuMP.AbstractVariable
    info::JuMP.VariableInfo{Float64, Float64, Float64, F}
    parameter_refs::Collections.VectorTuple{T}
>>>>>>> e6b573a9
    parameter_nums::Vector{Int}
    group_int_idxs::Vector{Int}
end

"""
    RestrictedDomainInfo

A structure for storing variable domain information of semi-infinite
and point variables. By default, these variables will inherit the
domain of their underlying infinite variable. This structure stores
the attributes that overide the domain of the infinite variable. This
not intended to be used by users directly unless they are creating a
new transformation backend.
"""
struct RestrictedDomainInfo
    active_lower_bound_info::Bool
    lower_bound::Float64
    active_upper_bound_info::Bool
    upper_bound::Float64
    active_fix_info::Bool
    fixed_value::Float64
    active_start_info::Bool
    start_value::Float64
end

"""
    SemiInfiniteVariable{
        I <: GeneralVariableRef,
    } <: JuMP.AbstractVariable

A `DataType` for storing semi-infinite variables which partially support an
infinite variable.

**Fields**
<<<<<<< HEAD
- `info::RestrictedDomainInfo`: Distinguished domain info.
- `infinite_variable_ref::I`: The original infinite/derivative variable.
- `eval_supports::Dict{Int, Float64}`: The original parameter tuple linear indices
                                     to the evaluation supports.
=======
- `infinite_variable_ref::I`: The original infinite/derivvative variable.
- `eval_support::Vector{Float64}`: The evaluated parameter values that corresponds 
    to the vectorized infinite parameters of `infinite_variable_ref`. Any infinite 
    parameter not replaced by a value is represented with a `NaN`.
>>>>>>> e6b573a9
- `parameter_nums::Vector{Int}`: The parameter numbers associated with the evaluated
                                 `parameter_refs`.
- `group_int_idxs::Vector{Int}`: The parameter group integer indices associated with the
                              evaluated `parameter_refs`.
"""
struct SemiInfiniteVariable{
    I <: JuMP.AbstractVariableRef
    } <: JuMP.AbstractVariable
    info::RestrictedDomainInfo
    infinite_variable_ref::I
    eval_support::Vector{Float64}
    parameter_nums::Vector{Int}
    group_int_idxs::Vector{Int}
end

"""
    PointVariable{
        I <: GeneralVariableRef
    } <: JuMP.AbstractVariable

A `DataType` for storing point variable information. Note that the elements
`parameter_values` field must match the format of the parameter reference tuple
defined in [`InfiniteVariable`](@ref)

**Fields**
- `info::RestrictedDomainInfo`: Domain info.
- `infinite_variable_ref::I`: The infinite variable/derivative reference
    associated with the point variable.
- `parameter_values::Vector{Float64}`: The infinite parameter values
    defining the point.
"""
struct PointVariable{
    I <: JuMP.AbstractVariableRef
    } <: JuMP.AbstractVariable
    info::RestrictedDomainInfo
    infinite_variable_ref::I
    parameter_values::Vector{Float64}
end

"""
    VariableData{V <: JuMP.AbstractVariable} <: AbstractDataObject

A mutable `DataType` for storing variables and their data.

**Fields**
- `variable::V`: The scalar variable.
- `name::String`: The name used for printing.
- `lower_bound_index::Union{InfOptConstraintIndex, Nothing}`: Index of lower bound constraint.
- `upper_bound_index::Union{InfOptConstraintIndex, Nothing}`: Index of upper bound constraint.
- `fix_index::Union{InfOptConstraintIndex, Nothing}`: Index on fixing constraint.
- `zero_one_index::Union{InfOptConstraintIndex, Nothing}`: Index of binary constraint.
- `integrality_index::Union{InfOptConstraintIndex, Nothing}`: Index of integer constraint.
- `measure_indices::Vector{MeasureIndex}`: Indices of dependent measures.
- `constraint_indices::Vector{InfOptConstraintIndex}`: Indices of dependent constraints.
- `in_objective::Bool`: Is this used in objective?
- `point_var_indices::Vector{PointVariableIndex}`: Indices of dependent point variables.
- `semi_infinite_var_indices::Vector{SemiInfiniteVariableIndex}`: Indices of dependent semi-infinite variables.
- `derivative_indices::Vector{DerivativeIndex}`: Indices of dependent derivatives.
- `deriv_constr_indices::Vector{InfOptConstraintIndex}`: Indices of dependent derivative evaluation constraints.
"""
mutable struct VariableData{V <: JuMP.AbstractVariable} <: AbstractDataObject
    variable::V
    name::String
    lower_bound_index::Union{InfOptConstraintIndex, Nothing}
    upper_bound_index::Union{InfOptConstraintIndex, Nothing}
    fix_index::Union{InfOptConstraintIndex, Nothing}
    zero_one_index::Union{InfOptConstraintIndex, Nothing}
    integrality_index::Union{InfOptConstraintIndex, Nothing}
    measure_indices::Vector{MeasureIndex}
    constraint_indices::Vector{InfOptConstraintIndex}
    in_objective::Bool
    point_var_indices::Vector{PointVariableIndex} # InfiniteVariables only
    semi_infinite_var_indices::Vector{SemiInfiniteVariableIndex} # InfiniteVariables only
    derivative_indices::Vector{DerivativeIndex} # infinite and semi-infinite only
    deriv_constr_indices::Vector{InfOptConstraintIndex} # Derivatives only
end

# Define constructor
function VariableData(
    var::V, 
    name::String = ""
    )::VariableData{V} where {V <: JuMP.AbstractVariable}
    return VariableData{V}(var, name, nothing, nothing, nothing, nothing, nothing,
                           MeasureIndex[], InfOptConstraintIndex[], false, 
                           PointVariableIndex[], SemiInfiniteVariableIndex[], 
                           DerivativeIndex[], InfOptConstraintIndex[])
end

################################################################################
#                              DERIVATIVE TYPES
################################################################################
"""
    Derivative{
        V <: JuMP.AbstractVariableRef,
        LB <: Union{Float64, ParameterFunction}, 
        UB <: Union{Float64, ParameterFunction}, 
        FX <: Union{Float64, ParameterFunction}, 
        ST <: Union{Float64, ParameterFunction}
        } <: JuMP.AbstractVariable

A `DataType` for storing core infinite derivative information. This follows a 
derivative of the form: ``\\frac{\\partial y(\\alpha, \\hdots)}{\\partial \\alpha}`` 
where ``y(\\alpha, \\hdots)`` is an infinite variable and ``\\alpha`` is an infinite 
parameter. Here, both ``y`` and ``\\alpha`` must be scalars. Higher-order derivatives 
are also supported: ``\\frac{\\partial^n y(\\alpha, \\hdots)}{\\partial \\alpha^n}``. 

Variable domain info (e.g., bounds, start value) can be specified via `info` in like
manner to `InfiniteVariable`s. Also, the variable reference type `V` must pertain to
infinite variables and parameters.

**Fields**
- `info::JuMP.VariableInfo`: JuMP variable information.
- `variable_ref::V`: The variable reference of the infinite variable argument.
- `parameter_ref::V`: The variable reference of the infinite parameter that defines the
   differential operator.
- `order::Int`: The order of the derivative.
"""
struct Derivative{
    V <: JuMP.AbstractVariableRef,
    LB <: Union{Float64, ParameterFunction}, 
    UB <: Union{Float64, ParameterFunction}, 
    FX <: Union{Float64, ParameterFunction}, 
    ST <: Union{Float64, ParameterFunction}
    } <: JuMP.AbstractVariable
    info::JuMP.VariableInfo{LB, UB, FX, ST}
    variable_ref::V # could be ref of infinite/semi-infinite variable/derivative or measure (top of derivative)
    parameter_ref::V # a scalar infinite parameter (bottom of derivative)
    order::Int
end

################################################################################
#                               MEASURE TYPES
################################################################################
"""
    AbstractMeasureData

An abstract type to define data for measures to define the behavior of
[`Measure`](@ref).
"""
abstract type AbstractMeasureData end

"""
    DiscreteMeasureData{P <: Union{JuMP.AbstractVariableRef,
                        Vector{<:JuMP.AbstractVariableRef}},
                        N, B <: Union{Float64, Vector{Float64}},
                        F <: Function
                        } <: AbstractMeasureData

A DataType for immutable measure abstraction data where the
abstraction is of the form:
``measure = \\int_{\\tau \\in T} f(\\tau) w(\\tau) d\\tau \\approx \\sum_{i = 1}^N \\alpha_i f(\\tau_i) w(\\tau_i)``.
The supports and coefficients are immutable (i.e., they will not change
even if supports are changed for the underlying infinite parameter.) This
type can be used for both 1-dimensional and multi-dimensional measures.

**Fields**
- `parameter_refs::P`: The infinite parameter(s) over which the integration occurs.
                       These can be comprised of multiple independent parameters,
                       but dependent parameters cannot be mixed with other types.
- `coefficients::Vector{Float64}`: Coefficients ``\\alpha_i`` for the above
                                   measure abstraction.
- `supports::Array{Float64, N}`: Supports points ``\\tau_i``. This is a `Vector`
                                 if only one parameter is given, otherwise it is
                                 a `Matrix` where the supports are stored column-wise.
- `label::DataType`: Label for the support points ``\\tau_i`` when stored in the
                   infinite parameter(s), stemming from [`AbstractSupportLabel`](@ref).
- `weight_function::F`: Weighting function ``w`` must map an individual
                               support value to a `Real` scalar value.
- `lower_bounds::B`: Lower bound in accordance with ``T``, this denotes the
                    intended interval of the measure and should be `NaN` if ignored
- `upper_bounds::B`: Same as above but the upper bound.
- `is_expect::Bool`: Is this data associated with an expectation call?
"""
struct DiscreteMeasureData{P <: Union{JuMP.AbstractVariableRef,
                           Vector{<:JuMP.AbstractVariableRef}},
                           N, B <: Union{Float64, Vector{Float64}},
                           F <: Function
                           } <: AbstractMeasureData
    parameter_refs::P
    coefficients::Vector{Float64}
    supports::Array{Float64, N} # supports are stored column-wise
    label::DataType # label that will used when the supports are added to the model
    weight_function::F # single support --> weight value
    lower_bounds::B
    upper_bounds::B
    is_expect::Bool
    # scalar constructor
    function DiscreteMeasureData(
        param_ref::V, coeffs::Vector{<:Real},
        supps::Vector{<:Real}, 
        label::DataType,
        weight_func::F,
        lower_bound::Real,
        upper_bound::Real,
        expect::Bool
        ) where {V <: JuMP.AbstractVariableRef, F <: Function}
        return new{V, 1, Float64, F}(param_ref, coeffs, supps, label, weight_func,
                                     lower_bound, upper_bound, expect)
    end
    # multi constructor
    function DiscreteMeasureData(
        param_refs::Vector{V}, 
        coeffs::Vector{<:Real},
        supps::Matrix{<:Real}, 
        label::DataType,
        weight_func::F,
        lower_bound::Vector{<:Real},
        upper_bound::Vector{<:Real},
        expect::Bool
        ) where {V <: JuMP.AbstractVariableRef, F <: Function}
        return new{Vector{V}, 2, Vector{Float64}, F}(param_refs, coeffs, supps,
                                                     label, weight_func, lower_bound,
                                                     upper_bound, expect)
    end
end

"""
    FunctionalDiscreteMeasureData{P <: Union{JuMP.AbstractVariableRef,
                                  Vector{<:JuMP.AbstractVariableRef}},
                                  B <: Union{Float64, Vector{Float64}},
                                  I <: AbstractGenerativeInfo,
                                  F1 <: Function,
                                  F2 <: Function
                                  } <: AbstractMeasureData

A DataType for mutable measure abstraction data where the
abstraction is of the form:
``measure = \\int_{\\tau \\in T} f(\\tau) w(\\tau) d\\tau \\approx \\sum_{i = 1}^N \\alpha_i f(\\tau_i) w(\\tau_i)``.
This abstraction is equivalent to that of [`DiscreteMeasureData`](@ref), but
the difference is that the supports are not fully known at the time of measure
creation. Thus, functions are stored that will be used to generate the
concrete support points ``\\tau_i`` and their coefficients ``\\alpha_i`` when
the measure is evaluated (expanded). These supports are identified/generated
in accordance with the `label` with a gaurantee that at least `num_supports` are
generated. For example, if `label = MCSample` and `num_supports = 100` then
the measure will use all of the supports stored in the `parameter_refs` with the
label `MCSample` and will ensure there are at least 100 are generated. This
type can be used for both 1-dimensional and multi-dimensional measures.

For 1-dimensional measures over independent infinite parameters, the 
`generative_supp_info` specifies the info needed to make generative supports based 
on those with that exist with `label`. Note that only 1 kind of generative 
supports are allowed for each infinite parameter.

**Fields**
- `parameter_refs::P`: The infinite parameter(s) over which the integration occurs.
                     These can be comprised of multiple independent parameters,
                     but dependent parameters cannot be mixed with other types.
- `coeff_function::F1`: Coefficient generation function making ``\\alpha_i``
                              for the above measure abstraction. It should take
                              all the supports as input (formatted as an Array)
                              and return the corresponding vector of coefficients.
- `min_num_supports::Int`: Specifies the minimum number of supports ``\\tau_i``
                       desired in association with `parameter_refs` and `label`.
- `label::DataType`: Label for the support points ``\\tau_i`` which are/will be
                   stored in the infinite parameter(s), stemming from [`AbstractSupportLabel`](@ref).
- `generative_supp_info::I`: Information needed to generate supports based on other 
   existing ones.
- `weight_function::F2`: Weighting function ``w`` must map an individual
                              support value to a `Real` scalar value.
- `lower_bounds::B`: Lower bounds in accordance with ``T``, this denotes the
                  intended interval of the measure and should be `NaN` if ignored
- `upper_bounds::B`: Same as above but the upper bounds.
- `is_expect::Bool`: Is this data associated with an expectation call?
"""
struct FunctionalDiscreteMeasureData{P <: Union{JuMP.AbstractVariableRef,
                                     Vector{<:JuMP.AbstractVariableRef}},
                                     B <: Union{Float64, Vector{Float64}},
                                     I <: AbstractGenerativeInfo,
                                     F1 <: Function,
                                     F2 <: Function
                                     } <: AbstractMeasureData
    parameter_refs::P
    coeff_function::F1 # supports (excluding generative)--> coefficient vector (includes generative)
    min_num_supports::Int # minimum number of supports
    label::DataType # support label of included supports
    generative_supp_info::I
    weight_function::F2 # single support --> weight value
    lower_bounds::B
    upper_bounds::B
    is_expect::Bool
    # scalar constructor
    function FunctionalDiscreteMeasureData(
        param_ref::V, 
        coeff_func::F1,
        num_supps::Int, 
        label::DataType,
        gen_info::I,
        weight_func::F2,
        lower_bound::Real,
        upper_bound::Real,
        expect::Bool
        ) where {V <: JuMP.AbstractVariableRef, I <: AbstractGenerativeInfo,
                 F1 <: Function, F2 <: Function}
        return new{V, Float64, I, F1, F2}(param_ref, coeff_func, num_supps, label, 
                                          gen_info, weight_func, lower_bound, 
                                          upper_bound, expect)
    end
    # multi constructor
    function FunctionalDiscreteMeasureData(
        param_refs::Vector{V},
        coeff_func::F1,
        num_supps::Int, 
        label::DataType,
        weight_func::F2,
        lower_bound::Vector{<:Real},
        upper_bound::Vector{<:Real},
        expect::Bool
        ) where {V <: JuMP.AbstractVariableRef, F1 <: Function, F2 <: Function}
        return new{Vector{V}, Vector{Float64}, NoGenerativeSupports, F1, F2}(
            param_refs, coeff_func, num_supps, label, NoGenerativeSupports(), 
            weight_func, lower_bound, upper_bound, expect)
    end
end

# Convenient Dispatch constructor 
function FunctionalDiscreteMeasureData(
    param_refs::Vector{V},
    coeff_func::Function,
    num_supps::Int, 
    label::DataType,
    info::NoGenerativeSupports,
    weight_func::Function,
    lower_bound::Vector{<:Real},
    upper_bound::Vector{<:Real},
    expect::Bool
    ) where {V <: JuMP.AbstractVariableRef}
    return FunctionalDiscreteMeasureData(param_refs, coeff_func, num_supps,
                                         label, weight_func, lower_bound,
                                         upper_bound, expect)
end

"""
    Measure{T <: JuMP.AbstractJuMPScalar, V <: AbstractMeasureData}

A `DataType` for measure abstractions. The abstraction is determined by `data`
and is enacted on `func` when the measure is evaluated (expended).

**Fields**
- `func::T` The `InfiniteOpt` expression to be measured.
- `data::V` Data of the abstraction as described in a `AbstractMeasureData`
            concrete subtype.
- `group_int_idxs::Vector{Int}`: The parameter group integer indices of the evaluated
                              measure expression (i.e., the group integer indices of
                              `func` excluding those that belong to `data`).
- `parameter_nums::Vector{Int}`: The parameter numbers that parameterize the
                                 evaluated measure expression. (i.e., the
                                 parameter numbers of `func` excluding those
                                 that belong to `data`).
- `constant_func::Bool`: Indicates if `func` is not parameterized by the infinite
                         parameters in `data`. (i.e., do the group integer indices of
                         `func` and `data` have no intersection?) This is useful
                         to enable analytic evaluations if possible.
"""
struct Measure{T <: JuMP.AbstractJuMPScalar, V <: AbstractMeasureData}
    func::T
    data::V
    group_int_idxs::Vector{Int}
    parameter_nums::Vector{Int}
    constant_func::Bool
end

"""
    MeasureData{M <: Measure} <: AbstractDataObject

A mutable `DataType` for storing [`Measure`](@ref)s and their data.

**Fields**
- `measure::M`: The measure structure.
- `name::String`: The base name used for printing `name(meas_expr d(par))`.
- `measure_indices::Vector{MeasureIndex}`: Indices of dependent measures.
- `constraint_indices::Vector{InfOptConstraintIndex}`: Indices of dependent constraints.
- `derivative_indices::Vector{DerivativeIndex}`: Indices of dependent derivatives.
- `in_objective::Bool`: Is this used in objective?
"""
mutable struct MeasureData{M <: Measure} <: AbstractDataObject
    measure::M
    name::String
    measure_indices::Vector{MeasureIndex}
    constraint_indices::Vector{InfOptConstraintIndex}
    derivative_indices::Vector{DerivativeIndex}
    in_objective::Bool
end

function MeasureData(measure::M, name::String = "measure") where {M <: Measure}
    return MeasureData{M}(measure, name, MeasureIndex[], InfOptConstraintIndex[], 
                          DerivativeIndex[], false)
end

################################################################################
#                              CONSTRAINT TYPES
################################################################################
"""
    DomainRestrictedConstraint{C <: JuMP.AbstractConstraint, 
                               F <: Function,
                               VT <: Collections.VectorTuple
                               } <: JuMP.AbstractConstraint

A `DataType` for creating a constraint with enforced restrictions on its domain. 
For example, this may pertain to excluding a boundary condition.

**Fields**
- `constraint::C`: The optimization constraint.
- `restrictions::ParameterFunction{F, VT}`: Returns `Bool` whether constraint 
should be added at particular point in the infinite parameter domain.
"""
struct DomainRestrictedConstraint{
    C <: JuMP.AbstractConstraint, 
    F <: Function,
    VT <: Collections.VectorTuple
    } <: JuMP.AbstractConstraint
    constraint::C
    restrictions::ParameterFunction{F, VT}
end

"""
    ConstraintData{C <: JuMP.AbstractConstraint} <: AbstractDataObject

A mutable `DataType` for storing constraints and their data.

**Fields**
- `constraint::C`: The constraint.
- `group_int_idxs::Vector{Int}`: The group integer indices of the parameter objects that the
                                 constraint depends on.
- `name::String`: The name used for printing.
- `measure_indices::Vector{MeasureIndex}`: Indices of dependent measures.
- `is_info_constraint::Bool`: Is this is constraint based on variable info 
   (e.g., lower bound)
"""
mutable struct ConstraintData{C <: JuMP.AbstractConstraint} <: AbstractDataObject
    constraint::C
    group_int_idxs::Vector{Int}
    name::String
    measure_indices::Vector{MeasureIndex}
    is_info_constraint::Bool
end

################################################################################
#                            NONLINEAR OPERATORS
################################################################################
"""
    NLPOperator{F <: Function, G <: Union{Function, Nothing}, 
                H <: Union{Function, Nothing}}

A type for storing new nonlinear operators and their information 
that is ultimately for automatic differentiation. The constructor is of the form:
```julia
    NLPOperator(name::Symbol, dim::Int, f::Function, 
                       [∇f::Function, ∇²f::Function])
```

**Fields**
- `name::Symbol`: The name of the operator that is used.
- `dim::Int`: The number of function arguments.
- `f::F`: The function to evaluate the operator.
- `∇f::G`: The gradient function if one is given.
- `∇²f::H`: The hessian function if one is given.
"""
struct NLPOperator{F <: Function, G, H}
    name::Symbol
    dim::Int
    f::F
    ∇f::G
    ∇²f::H

    # Constructors
    function NLPOperator(
        name::Symbol, 
        dim::Int, 
        f::F
        ) where {F <: Function}
        return new{F, Nothing, Nothing}(name, dim, f, nothing, nothing)
    end
    function NLPOperator(
        name::Symbol, 
        dim::Int, 
        f::F,
        ∇f::G
        ) where {F <: Function, G <: Function}
        if isone(dim) && !hasmethod(∇f, Tuple{Real})
            error("Invalid gradient function form, see the docs for details.")
        elseif !isone(dim) && !hasmethod(∇f, Tuple{AbstractVector{Real}, ntuple(_->Real, dim)...})
            error("Invalid multi-variate gradient function form, see the docs for details.")
        end
        return new{F, G, Nothing}(name, dim, f, ∇f, nothing)
    end
    function NLPOperator(
        name::Symbol, 
        dim::Int, 
        f::F,
        ∇f::G,
        ∇²f::H
        ) where {F <: Function, G <: Function, H <: Function}
        if isone(dim) && !hasmethod(∇f, Tuple{Real})
            error("Invalid gradient function form, see the docs for details.")
        elseif isone(dim) && !hasmethod(∇²f, Tuple{Real})
            error("Invalid hessian function form, see the docs for details.")
        elseif !isone(dim) && !hasmethod(∇²f, Tuple{AbstractMatrix{Real}, ntuple(_->Real, dim)...})
            error("Invalid multi-variate hessian function form, see the docs for details.")
        end 
        return new{F, G, H}(name, dim, f, ∇f, ∇²f)
    end
end

################################################################################
#                            TRANSFORMATION BACKEND
################################################################################
"""
    AbstractTransformationBackend

Abstract type for transformation backends to `InfiniteModel`s. Any user-defined 
backend type should inherit this type. 
"""
abstract type AbstractTransformationBackend end

"""
    AbstractJuMPTag

Abstract type to enable dispatch between differnent transformation backends that 
use the extension API provided by [`JuMPBackend`](@ref). 
"""
abstract type AbstractJuMPTag end

"""
    JuMPBackend{TAG <: AbstractJuMPTag, T, D} <: AbstractTransformationBackend 

A transformation backend type for transformation backends that use JuMP `Model`s.
This serves as the main extension point for defining new JuMP-based backends. In 
which case a new [`AbstractJuMPTag`](@ref) should be made with which the 
`JuMPBackend` is created:
```julia
backend = JuMPBackend{MyTag}(model::JuMP.GenericModel, data)
```
where `data` stores information used by the backend (typically mapping information 
to the overlying `InfiniteModel`). 

The JuMP `Model` can be accessed by [`transformation_model`](@ref) and the `data` 
can be retrieved via [`transformation_data`](@ref).
"""
struct JuMPBackend{TAG <: AbstractJuMPTag, T, D} <: AbstractTransformationBackend
    model::JuMP.GenericModel{T}
    data::D
    # constructor
    function JuMPBackend{TYPE}(
        model::JuMP.GenericModel{T},
        data::D
        ) where {TYPE <: AbstractJuMPTag, T, D}
        return new{TYPE, T, D}(model, data)
    end
end

################################################################################
#                                INFINITE MODEL
################################################################################
"""
    InfiniteModel <: JuMP.AbstractModel

A `DataType` for storing all of the mathematical modeling information needed to
model an optmization problem with an infinite-dimensional decision space.
"""
mutable struct InfiniteModel <: JuMP.AbstractModel
    # Parameter Data
    independent_params::MOIUC.CleverDict{IndependentParameterIndex, ScalarParameterData{<:IndependentParameter}}
    dependent_params::MOIUC.CleverDict{DependentParametersIndex, MultiParameterData}
    finite_params::MOIUC.CleverDict{FiniteParameterIndex, ScalarParameterData{FiniteParameter}}
    name_to_param::Union{Dict{String, AbstractInfOptIndex}, Nothing}
    last_param_num::Int
    param_group_indices::Vector{Union{IndependentParameterIndex, DependentParametersIndex}}
    param_functions::MOIUC.CleverDict{ParameterFunctionIndex, <:ParameterFunctionData}
    piecewise_vars::Dict{IndependentParameterIndex, Set{InfiniteVariableIndex}}

    # Variable Data
    infinite_vars::MOIUC.CleverDict{InfiniteVariableIndex, <:VariableData{<:InfiniteVariable}}
    semi_infinite_vars::MOIUC.CleverDict{SemiInfiniteVariableIndex, <:VariableData{<:SemiInfiniteVariable}}
    semi_lookup::Dict{<:Tuple, SemiInfiniteVariableIndex}
    point_vars::MOIUC.CleverDict{PointVariableIndex, <:VariableData{<:PointVariable}}
    point_lookup::Dict{<:Tuple, PointVariableIndex}
    finite_vars::MOIUC.CleverDict{FiniteVariableIndex, VariableData{JuMP.ScalarVariable{Float64, Float64, Float64, Float64}}}
    name_to_var::Union{Dict{String, AbstractInfOptIndex}, Nothing}

    # Derivative Data 
    derivatives::MOIUC.CleverDict{DerivativeIndex, <:VariableData{<:Derivative}}
    deriv_lookup::Dict{<:Tuple, DerivativeIndex}

    # Measure Data
    measures::MOIUC.CleverDict{MeasureIndex, <:MeasureData}

    # Constraint Data
    constraints::MOIUC.CleverDict{InfOptConstraintIndex, <:ConstraintData}
    constraint_restrictions::Dict{InfOptConstraintIndex, <:ParameterFunction}
    name_to_constr::Union{Dict{String, InfOptConstraintIndex}, Nothing}

    # Objective Data
    objective_sense::MOI.OptimizationSense
    objective_function::JuMP.AbstractJuMPScalar
    objective_has_measures::Bool

    # Operator Registration
    operators::Vector{NLPOperator}
    op_lookup::Dict{Symbol, Tuple{Function, Int}}

    # Objects
    obj_dict::Dict{Symbol, Any}

    # Backend Data
    backend::AbstractTransformationBackend
    ready_to_optimize::Bool

    # Extensions
    ext::Dict{Symbol, Any}
    optimize_hook::Any
end

"""
    InfiniteModel([backend::AbstractTransformationBackend = TranscriptionBackend()])

Return a new infinite model that uses `backend`. For the default case with 
`TranscriptionBackend`, the `opimizer_constructor` and other arguments can be 
given directly:
```julia
InfiniteModel(
    optimizer_constructor;
    [add_bridges::Bool = true]
    )
```
where `optimizer_constructor` and `add_bridges` are passed on to the underying 
JuMP `Model`. 

A different transformation backend can be specified later on using
[`set_transformation_backend`](@ref).

**Example**
```jldoctest
julia> using InfiniteOpt, JuMP, Ipopt;

julia> model = InfiniteModel()
An InfiniteOpt Model
Feasibility problem with:
  Finite parameters: 0
  Infinite parameters: 0
  Variables: 0
  Derivatives: 0
  Measures: 0
Transformation backend information:
  Backend type: TranscriptionBackend
  Solver: none
  Transformation built and up-to-date: false

julia> model = InfiniteModel(Ipopt.Optimizer)
An InfiniteOpt Model
Feasibility problem with:
  Finite parameters: 0
  Infinite parameters: 0
  Variables: 0
  Derivatives: 0
  Measures: 0
Transformation backend information:
  Backend type: TranscriptionBackend
  Solver: Ipopt
  Transformation built and up-to-date: false
```
"""
function InfiniteModel(backend::AbstractTransformationBackend = TranscriptionBackend())
    return InfiniteModel(
        # Parameters
        MOIUC.CleverDict{IndependentParameterIndex, ScalarParameterData{<:IndependentParameter}}(),
        MOIUC.CleverDict{DependentParametersIndex, MultiParameterData}(),
        MOIUC.CleverDict{FiniteParameterIndex, ScalarParameterData{FiniteParameter}}(),
        nothing, 0,
        Union{IndependentParameterIndex, DependentParametersIndex}[],
        MOIUC.CleverDict{ParameterFunctionIndex, ParameterFunctionData{<:ParameterFunction}}(),
        Dict{IndependentParameterIndex, Set{InfiniteVariableIndex}}(),
        # Variables
        MOIUC.CleverDict{InfiniteVariableIndex, VariableData{<:InfiniteVariable}}(),
<<<<<<< HEAD
        MOIUC.CleverDict{SemiInfiniteVariableIndex, VariableData{<:SemiInfiniteVariable{GeneralVariableRef}}}(),
        Dict{Tuple{GeneralVariableRef, Dict{Int, Float64}}, SemiInfiniteVariableIndex}(),
        MOIUC.CleverDict{PointVariableIndex, VariableData{<:PointVariable{GeneralVariableRef}}}(),
=======
        MOIUC.CleverDict{SemiInfiniteVariableIndex, VariableData{SemiInfiniteVariable{GeneralVariableRef}}}(),
        Dict{Tuple{GeneralVariableRef, Vector{Float64}}, SemiInfiniteVariableIndex}(),
        MOIUC.CleverDict{PointVariableIndex, VariableData{PointVariable{GeneralVariableRef}}}(),
>>>>>>> e6b573a9
        Dict{Tuple{GeneralVariableRef, Vector{Float64}}, PointVariableIndex}(),
        MOIUC.CleverDict{FiniteVariableIndex, VariableData{JuMP.ScalarVariable{Float64, Float64, Float64, Float64}}}(),
        nothing,
        # Derivatives
        MOIUC.CleverDict{DerivativeIndex, VariableData{<:Derivative}}(),
        Dict{Tuple{GeneralVariableRef, GeneralVariableRef, Int}, DerivativeIndex}(),
        # Measures
        MOIUC.CleverDict{MeasureIndex, MeasureData{<:Measure}}(),
        # Constraints
        MOIUC.CleverDict{InfOptConstraintIndex, ConstraintData{<:JuMP.AbstractConstraint}}(),
        Dict{InfOptConstraintIndex, <:ParameterFunction}(),
        nothing,
        # Objective
        MOI.FEASIBILITY_SENSE,
        zero(JuMP.GenericAffExpr{Float64, GeneralVariableRef}),
        false,
        # registration
        NLPOperator[],
        Dict{Symbol, Tuple{Function, Int}}(),
        # Object dictionary
        Dict{Symbol, Any}(),
        # Backend data
        backend, 
        false,
        # Extensions
        Dict{Symbol, Any}(),
        nothing
    )
end

# Dispatch for InfiniteModel call with optimizer constructor
function InfiniteModel(optimizer_constructor; kwargs...)
    backend = TranscriptionBackend(optimizer_constructor; kwargs...)
    return InfiniteModel(backend)
end

# Define basic InfiniteModel extension functions
Base.broadcastable(model::InfiniteModel) = Ref(model)
JuMP.variable_ref_type(::Type{InfiniteModel}) = GeneralVariableRef 

"""
    JuMP.object_dictionary(model::InfiniteModel)::Dict{Symbol, Any}

Return the dictionary that maps the symbol name of a macro defined object (e.g., 
a parameter, variable, or constraint) to the corresponding object. Objects are 
registered to a specific symbol in the macros. For example, 
`@variable(model, x[1:2, 1:2])` registers the array of variables
`x` to the symbol `:x`.
"""
JuMP.object_dictionary(model::InfiniteModel) = model.obj_dict

"""
    Base.empty!(model::InfiniteModel)::InfiniteModel

Clear out `model` of everything except the optimizer information and return the 
cleared model. 
"""
function Base.empty!(model::InfiniteModel)
    # Clear everything except the solver information
    # parameters
    empty!(model.independent_params)
    empty!(model.dependent_params)
    empty!(model.finite_params)
    model.name_to_param = nothing
    model.last_param_num = 0
    empty!(model.param_group_indices)
    empty!(model.param_functions)
    empty!(model.piecewise_vars)
    # variables
    empty!(model.infinite_vars)
    empty!(model.semi_infinite_vars)
    empty!(model.semi_lookup)
    empty!(model.point_vars)
    empty!(model.point_lookup)
    empty!(model.finite_vars)
    model.name_to_var = nothing
    # derivatives and measures
    empty!(model.derivatives)
    empty!(model.deriv_lookup)
    empty!(model.measures)
    # constraints
    empty!(model.constraints)
    empty!(model.constraint_restrictions)
    model.name_to_constr = nothing
    # objective
    model.objective_sense = MOI.FEASIBILITY_SENSE
    model.objective_function = zero(JuMP.GenericAffExpr{Float64, GeneralVariableRef})
    model.objective_has_measures = false
    # other stuff
    empty!(model.operators)
    empty!(model.op_lookup)
    empty!(model.obj_dict)
    empty!(model.backend)
    model.ready_to_optimize = false
    empty!(model.ext)
    model.optimize_hook = nothing
    return model
end

# Define basic accessors
_last_param_num(model::InfiniteModel) = model.last_param_num

"""
    parameter_group_indices(model::InfiniteModel)::Vector{Union{IndependentParameterIndex, DependentParametersIndex}}

Return a list the indices that correspond to the independent infinite parameter
groups that have been added to `model`. This provides the infinite parameter
indicies that correspond to the integer indices reported by
[`parameter_group_int_indices`](@ref). For instance, a group integer index of 
`2` corresponds to the infinite parameter index stored at 
`parameter_group_indices(model)[2]`. This is intended for advanced users writing 
new types of [`AbstractTransformationBackend`](@ref)s.
"""
parameter_group_indices(model::InfiniteModel) = model.param_group_indices

## Return an element of a parameter reference tuple given the model and index
# IndependentParameterIndex
function _make_param_tuple_element(
    model::InfiniteModel,
    idx::IndependentParameterIndex,
    )
    return GeneralVariableRef(model, idx)
end
# DependentParametersIndex
function _make_param_tuple_element(
    model::InfiniteModel,
    idx::DependentParametersIndex,
    )
    num_params = length(model.dependent_params[idx].parameter_nums)
    return [GeneralVariableRef(model, idx.value, DependentParameterIndex, i)
            for i in 1:num_params]
end

"""
    parameter_refs(model::InfiniteModel)::Tuple

Returns a tuple of the infinite parameters used by `model`.

For developers, note that the integer index of each element is what is referred
to as an infinite parameter group integer index which corresponds to
[`parameter_group_int_indices`](@ref).

**Example**
```julia-repl
julia> parameter_refs(model)
(t, x)
```
"""
function parameter_refs(model::InfiniteModel)
    group_idxs = parameter_group_indices(model)
    return Tuple(_make_param_tuple_element(model, idx) for idx in group_idxs)
end

################################################################################
#                             OBJECT REFERENCES
################################################################################
"""
    GeneralVariableRef <: JuMP.AbstractVariableRef

A `DataType` that serves as the principal variable reference in `InfiniteOpt`
for building variable expressions. It contains the needed information to
create a variable type specifc reference (e.g., [`InfiniteVariableRef`](@ref))
via [`dispatch_variable_ref`](@ref) to obtain the correct subtype of
[`DispatchVariableRef`](@ref) based off of `index_type`. This allows us to
construct expressions using concrete containers unlike previous versions of
`InfiniteOpt` which provides us a significant performance boost.

A convenient constructor is:
```julia
    GeneralVariableRef(model::InfiniteModel, index::ObjectIndex)
```

**Fields**
- `model::InfiniteModel`: Infinite model.
- `raw_index::Int64`: The raw index to be used in the `index_type` constructor.
- `index_type::DataType`: The concrete [`AbstractInfOptIndex`](@ref) type/constructor.
- `param_index::Int`: The index of a parameter in [`DependentParameters`](@ref).
  This is ignored for other variable types.
"""
struct GeneralVariableRef <: JuMP.AbstractVariableRef
    model::InfiniteModel
    raw_index::Int64
    index_type::DataType
    param_index::Int # for DependentParameterRefs
    function GeneralVariableRef(model::InfiniteModel, raw_index,
                               index_type::DataType, param_index::Int = -1)
       return new(model, Int64(raw_index), index_type, param_index)
    end
    function GeneralVariableRef(model::InfiniteModel, index::ObjectIndex)
        return new(model, Int64(index.value), typeof(index), -1)
    end
    function GeneralVariableRef(model::InfiniteModel, index::DependentParameterIndex)
        return new(model, index.object_index.value, typeof(index), index.param_index)
    end
end

"""
    DispatchVariableRef <: JuMP.AbstractVariableRef

An abstract type for variable references that are created from
[`GeneralVariableRef`](@ref)s and are used to dispatch to the appropriate
methods for that particular variable/parameter/measure type.
"""
abstract type DispatchVariableRef <: JuMP.AbstractVariableRef end

"""
    IndependentParameterRef <: DispatchVariableRef

A `DataType` for independent infinite parameters references that parameterize
infinite variables.

**Fields**
- `model::InfiniteModel`: Infinite model.
- `index::IndependentParameterIndex`: Index of the parameter in model.
"""
struct IndependentParameterRef <: DispatchVariableRef
    model::InfiniteModel
    index::IndependentParameterIndex
end

"""
    DependentParameterRef <: DispatchVariableRef

A `DataType` for dependent infinite parameter references that parameterize
infinite variables.

**Fields**
- `model::InfiniteModel`: Infinite model.
- `index::DependentParameterIndex`: Index of the dependent parameter.
"""
struct DependentParameterRef <: DispatchVariableRef
    model::InfiniteModel
    index::DependentParameterIndex
end

"""
    ParameterFunctionRef <: DispatchVariableRef

A `DataType` for infinite parameter function references.

**Fields**
- `model::InfiniteModel`: Infinite model.
- `index::ParameterFunctionIndex`: Index of the infinite parameter function.
"""
struct ParameterFunctionRef <: DispatchVariableRef
    model::InfiniteModel
    index::ParameterFunctionIndex
end

"""
    InfiniteVariableRef <: DispatchVariableRef

A `DataType` for untranscripted infinite dimensional variable references (e.g.,
second stage variables, time dependent variables).

**Fields**
- `model::InfiniteModel`: Infinite model.
- `index::InfiniteVariableIndex`: Index of the variable in model.
"""
struct InfiniteVariableRef <: DispatchVariableRef
    model::InfiniteModel
    index::InfiniteVariableIndex
end

"""
    SemiInfiniteVariableRef <: DispatchVariableRef

A `DataType` for partially transcripted infinite dimensional variable references.
This is used to expand measures that contain infinite variables that are not
fully transcripted by the measure.

**Fields**
- `model::InfiniteModel`: Infinite model.
- `index::SemiInfiniteVariableIndex`: Index of the variable in model.
"""
struct SemiInfiniteVariableRef <: DispatchVariableRef
    model::InfiniteModel
    index::SemiInfiniteVariableIndex
end

"""
    DerivativeRef <: DispatchVariableRef

A `DataType` for untranscripted derivative references.

**Fields**
- `model::InfiniteModel`: Infinite model.
- `index::DerivativeIndex`: Index of the derivative in model.
"""
struct DerivativeRef <: DispatchVariableRef
    model::InfiniteModel
    index::DerivativeIndex
end

"""
    MeasureRef <: DispatchVariableRef

A `DataType` for referring to measure abstractions.

**Fields**
- `model::InfiniteModel`: Infinite model.
- `index::MeasureIndex`: Index of the measure in model.
"""
struct MeasureRef <: DispatchVariableRef
    model::InfiniteModel
    index::MeasureIndex
end

"""
    FiniteRef <: DispatchVariableRef

An abstract type for variable references that are finite.
"""
abstract type FiniteRef <: DispatchVariableRef end

"""
    PointVariableRef <: FiniteRef

A `DataType` for variables defined at a transcipted point (e.g., second stage
variable at a particular scenario, dynamic variable at a discretized time point).

**Fields**
- `model::InfiniteModel`: Infinite model.
- `index::PointVariableIndex`: Index of the variable in model.
"""
struct PointVariableRef <: FiniteRef
    model::InfiniteModel
    index::PointVariableIndex
end

"""
    FiniteVariableRef <: FiniteRef

A `DataType` for finite fixed variable references (e.g., first stage variables,
steady-state variables).

**Fields**
- `model::InfiniteModel`: Infinite model.
- `index::FiniteVariableIndex`: Index of the variable in model.
"""
struct FiniteVariableRef <: FiniteRef
    model::InfiniteModel
    index::FiniteVariableIndex
end

"""
    FiniteParameterRef <: FiniteRef

A `DataType` for finite parameters references who are replaced with their values
at the transcription step.

**Fields**
- `model::InfiniteModel`: Infinite model.
- `index::FiniteParameterIndex`: Index of the parameter in model.
"""
struct FiniteParameterRef <: FiniteRef
    model::InfiniteModel
    index::FiniteParameterIndex
end

## Define convenient aliases
const DecisionVariableRef = Union{InfiniteVariableRef, SemiInfiniteVariableRef,
                                  PointVariableRef, FiniteVariableRef, 
                                  DerivativeRef}

const UserDecisionVariableRef = Union{InfiniteVariableRef, PointVariableRef,
                                      FiniteVariableRef, DerivativeRef}

const ScalarParameterRef = Union{IndependentParameterRef, FiniteParameterRef}

"""
    InfOptConstraintRef

A `DataType` for constraints that are in `InfiniteModel`s

**Fields**
- `model::InfiniteModel`: Infinite model.
- `index::InfOptConstraintIndex`: Index of the constraint in model.
"""
struct InfOptConstraintRef
    model::InfiniteModel
    index::InfOptConstraintIndex
end<|MERGE_RESOLUTION|>--- conflicted
+++ resolved
@@ -687,14 +687,9 @@
 """
 struct ParameterFunction{F <: Function, T <: JuMP.AbstractVariableRef}
     func::F
-<<<<<<< HEAD
-    parameter_refs::VT
-=======
     parameter_refs::Collections.VectorTuple{T}
     group_int_idxs::Vector{Int}
->>>>>>> e6b573a9
     parameter_nums::Vector{Int}
-    group_int_idxs::Vector{Int}
 end
 
 """
@@ -727,17 +722,13 @@
 #                               VARIABLE TYPES
 ################################################################################
 """
-<<<<<<< HEAD
     InfiniteVariable{
         LB <: {Float64, ParameterFunction}, 
         UB <: {Float64, ParameterFunction}, 
         FX <: {Float64, ParameterFunction}, 
         ST <: {Float64, ParameterFunction}, 
-        VT <: VectorTuple
+        T <: JuMP.AbstractVariableRef
     } <: JuMP.AbstractVariable
-=======
-    InfiniteVariable{F <: Function, T <: JuMP.AbstractVariableRef} <: JuMP.AbstractVariable
->>>>>>> e6b573a9
 
 A `DataType` for storing core infinite variable information. Note that indices
 that refer to the same dependent parameter group must be in the same tuple element.
@@ -746,9 +737,8 @@
 infinite parameter support that matches the format encoded in `parameter_refs`. 
 
 **Fields**
-<<<<<<< HEAD
 - `info::JuMP.VariableInfo{LB, UB, FX, ST}`: JuMP variable information.
-- `parameter_refs::VT`: The infinite parameter references that parameterize the 
+- `parameter_refs::Collections.VectorTuple{T}`: The infinite parameter references that parameterize the 
   variable.
 - `parameter_nums::Vector{Int}`: The parameter numbers of `parameter_refs`.
 - `group_int_idxs::Vector{Int}`: The parameter group integer indices associated
@@ -759,23 +749,10 @@
     UB <: Union{Float64, ParameterFunction}, 
     FX <: Union{Float64, ParameterFunction}, 
     ST <: Union{Float64, ParameterFunction}, 
-    VT <: Collections.VectorTuple
+    T <: JuMP.AbstractVariableRef
     } <: JuMP.AbstractVariable
     info::JuMP.VariableInfo{LB, UB, FX, ST} 
-    parameter_refs::VT
-=======
-- `info::JuMP.VariableInfo{Float64, Float64, Float64, F}`: JuMP variable information.
-  Here the start value is a function that maps the parameter values to a start value.
-- `parameter_refs::Collections.VectorTuple{T}`: The infinite parameter references that parameterize the 
-  variable.
-- `parameter_nums::Vector{Int}`: The parameter numbers of `parameter_refs`.
-- `group_int_idxs::Vector{Int}`: The parameter group integer indices associated with `parameter_refs`.
-- `is_vector_start::Bool`: Does the start function take support values formatted as vectors?
-"""
-struct InfiniteVariable{F <: Function, T <: JuMP.AbstractVariableRef} <: JuMP.AbstractVariable
-    info::JuMP.VariableInfo{Float64, Float64, Float64, F}
     parameter_refs::Collections.VectorTuple{T}
->>>>>>> e6b573a9
     parameter_nums::Vector{Int}
     group_int_idxs::Vector{Int}
 end
@@ -810,17 +787,11 @@
 infinite variable.
 
 **Fields**
-<<<<<<< HEAD
 - `info::RestrictedDomainInfo`: Distinguished domain info.
 - `infinite_variable_ref::I`: The original infinite/derivative variable.
-- `eval_supports::Dict{Int, Float64}`: The original parameter tuple linear indices
-                                     to the evaluation supports.
-=======
-- `infinite_variable_ref::I`: The original infinite/derivvative variable.
 - `eval_support::Vector{Float64}`: The evaluated parameter values that corresponds 
     to the vectorized infinite parameters of `infinite_variable_ref`. Any infinite 
     parameter not replaced by a value is represented with a `NaN`.
->>>>>>> e6b573a9
 - `parameter_nums::Vector{Int}`: The parameter numbers associated with the evaluated
                                  `parameter_refs`.
 - `group_int_idxs::Vector{Int}`: The parameter group integer indices associated with the
@@ -1495,15 +1466,9 @@
         Dict{IndependentParameterIndex, Set{InfiniteVariableIndex}}(),
         # Variables
         MOIUC.CleverDict{InfiniteVariableIndex, VariableData{<:InfiniteVariable}}(),
-<<<<<<< HEAD
-        MOIUC.CleverDict{SemiInfiniteVariableIndex, VariableData{<:SemiInfiniteVariable{GeneralVariableRef}}}(),
-        Dict{Tuple{GeneralVariableRef, Dict{Int, Float64}}, SemiInfiniteVariableIndex}(),
-        MOIUC.CleverDict{PointVariableIndex, VariableData{<:PointVariable{GeneralVariableRef}}}(),
-=======
         MOIUC.CleverDict{SemiInfiniteVariableIndex, VariableData{SemiInfiniteVariable{GeneralVariableRef}}}(),
         Dict{Tuple{GeneralVariableRef, Vector{Float64}}, SemiInfiniteVariableIndex}(),
         MOIUC.CleverDict{PointVariableIndex, VariableData{PointVariable{GeneralVariableRef}}}(),
->>>>>>> e6b573a9
         Dict{Tuple{GeneralVariableRef, Vector{Float64}}, PointVariableIndex}(),
         MOIUC.CleverDict{FiniteVariableIndex, VariableData{JuMP.ScalarVariable{Float64, Float64, Float64, Float64}}}(),
         nothing,
