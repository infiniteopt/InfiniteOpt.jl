--- conflicted
+++ resolved
@@ -149,53 +149,11 @@
 struct GaussJacobi <: FiniteGaussQuad
     α::Float64
     β::Float64
-<<<<<<< HEAD
-    function GaussJacobi(α::Float64, β::Float64)
-        if α < -1 || β < -1
-            error("α and β must be greater than -1 for GaussJacobi")
-        end
-        return new(α, β)
-    end
-end
-
-"""
-    GaussChebyshev <: FiniteGaussQuad
-
-An integral evaulation method that uses Gauss-Chebyshev quadrature to
-evaluate integrals. This is valid for finite integral domains. This requires the user
-to input the order of Guass-Chebyshev Quadrature they want to use. 
-If the order is not between 1 and 4 an error will be returned. 
-The integral evaluated is as follows:
-
-``\\int_{-1}^{1} f(x) w(x) \\approx \\sum_{i=1}^{n} \\alpha_i f(x_i)``
-
-The weight functions are as follows: 
-
-- 1st order: ``w(x)  =  \\frac{1}{\\sqrt{1-x^2}}``
-- 2nd order: ``w(x) = {\\sqrt{1-x^2}}``
-- 3rd order: ``w(x) = \\sqrt{(1+x)/(1-x)}``
-- 4th order: ``w(x) = \\sqrt{(1-x)/(1+x)}``
-
-This will then generate its own set of supports and will ignore other parameter supports.
-This is not compatible with individual dependent parameters.
-
-**Fields**
-- `order::Int64`: Specifies the order of Gauss-Chebyshev Quadrature. Must be between 1 and 4.
-"""
-struct GaussChebyshev <: FiniteGaussQuad
-    order::Int64
-    function GaussChebyshev(order::Int64)
-        if order < 1 || order > 4
-            error("Order must be between 1 and 4 for GaussChebyshev")
-        end
-        return new(order)
-=======
     function GaussJacobi(α::Real, β::Real)
         if α < -1 || β < -1
             error("α and β must be greater than -1 for GaussJacobi")
         end
         return new(Float64(α), Float64(β))
->>>>>>> 7b9f3add
     end
 end
 
@@ -369,46 +327,6 @@
         error("Cannot generate measure data for individual dependent parameters ",
               "with infinite or semi-infinite domains.")
     end
-<<<<<<< HEAD
-end
-
-#Function for generating coefficients for FE Gauss Lobatto Quadrature
-function _lobatto_coeff(points::Array{Float64}, num_nodes::Int = 10)
-    sort!(points)
-    (_, coeffs) = FastGaussQuadrature.gausslobatto(num_nodes)
-    coeff_vector = zeros((length(points) - 1)*(num_nodes - 1) + 1)
-    idx = 1:num_nodes
-    for i in 1:length(points)-1
-        coeffs_modified = ((points[i+1] - points[i]) / 2 * coeffs)
-        coeff_vector[idx] += coeffs_modified
-        idx = idx .+ (num_nodes - 1)
-    end
-    return coeff_vector
-end
-
-#Single Pref Finite Gauss Lobatto Quadrature
-function generate_integral_data(pref::InfiniteOpt.GeneralVariableRef,
-        lower_bound::Real,
-        upper_bound::Real,
-        method::FEGaussLobatto;
-        num_nodes::Int = 3,
-        weight_func::Function = InfiniteOpt.default_weight
-        )
-    if lower_bound == -Inf || upper_bound == Inf
-        @warn("The Gauss Lobatto method can only be applied on finite intervals, " *
-              "switching to an appropriate method.")
-    end
-    if num_nodes < 2
-        error("Num supports must be greater than 2")
-    end
-    (nodes, _) = FastGaussQuadrature.gausslobatto(num_nodes)
-    info = UniformGenerativeInfo(nodes[2:end-1], InternalGaussLobatto, -1, 1)
-    coeff_func(supps) = _lobatto_coeff(supps, num_nodes)
-    return InfiniteOpt.FunctionalDiscreteMeasureData(pref, coeff_func, 0,
-                        InfiniteOpt.All, info, weight_func,
-                        lower_bound, upper_bound, false)
-=======
->>>>>>> 7b9f3add
 end
 
 # Univariate trapezoid coefficient function
@@ -511,24 +429,6 @@
                                   num_nodes = num_nodes, weight_func = weight_func)
 end
 
-<<<<<<< HEAD
-#Single Pref Gauss-Legendre
-function _make_nodes_weights(method::GaussLegendre, num_nodes::Int)
-    return FastGaussQuadrature.gausslegendre(num_nodes)
-end
-
-#Single Pref Gauss-Lobatto
-function _make_nodes_weights(method::GaussLobatto, num_nodes::Int)
-    return FastGaussQuadrature.gausslobatto(num_nodes)
-end
-
-#Single Pref Gauss-Radau
-function _make_nodes_weights(method::GaussRadau, num_nodes::Int)
-    return FastGaussQuadrature.gaussradau(num_nodes)
-end
-
-#Single Pref Gauss-Chebyshev
-=======
 ## Helper methods for generating coefficients and nodes of Gauss quadrature methods
 # Gauss-Legendre
 function _make_nodes_weights(method::GaussLegendre, num_nodes::Int)
@@ -546,16 +446,11 @@
 end
 
 # Gauss-Chebyshev
->>>>>>> 7b9f3add
 function _make_nodes_weights(method::GaussChebyshev, num_nodes::Int)
     return FastGaussQuadrature.gausschebyshev(num_nodes, method.order)
 end
 
-<<<<<<< HEAD
-#Single Pref Gauss-Jacobi
-=======
 # Gauss-Jacobi
->>>>>>> 7b9f3add
 function _make_nodes_weights(method::GaussJacobi, num_nodes::Int)
     return FastGaussQuadrature.gaussjacobi(num_nodes, method.α, method.β)
 end
@@ -576,10 +471,6 @@
                                       num_nodes = num_nodes,
                                       weight_func = weight_func)
     end
-<<<<<<< HEAD
-    # (supports, coeffs) = FastGaussQuadrature.gausslegendre(num_nodes)
-=======
->>>>>>> 7b9f3add
     (supports, coeffs) = _make_nodes_weights(method, num_nodes)
     supports = (upper_bound - lower_bound) / 2 * supports .+ (upper_bound + lower_bound) / 2
     coeffs = (upper_bound - lower_bound) / 2 * coeffs
@@ -589,10 +480,6 @@
                                            false)
 end
 
-<<<<<<< HEAD
-
-=======
->>>>>>> 7b9f3add
 # Single pref Gauss-Laguerre
 function generate_integral_data(pref::InfiniteOpt.GeneralVariableRef,
                                 lower_bound::Real,
@@ -611,17 +498,9 @@
                                           weight_func = weight_func)
         end
         (supports, coeffs) = FastGaussQuadrature.gausslaguerre(num_nodes)
-<<<<<<< HEAD
-        coeffs = coeffs .* exp.(supports)
-        supports = supports .+ lower_bound
-    elseif lower_bound == -Inf
-        (supports, coeffs) = FastGaussQuadrature.gausslaguerre(num_nodes)
-        coeffs = coeffs .* exp.(supports)
-=======
         supports .+= lower_bound
     elseif lower_bound == -Inf
         (supports, coeffs) = FastGaussQuadrature.gausslaguerre(num_nodes)
->>>>>>> 7b9f3add
         supports = -supports .+ upper_bound
     else
         @warn("`GaussLaguerre` quadrature can only be applied on semi-infinite intervals, " *
@@ -654,10 +533,6 @@
                                       weight_func = weight_func)
     end
     (supports, coeffs) = FastGaussQuadrature.gausshermite(num_nodes)
-<<<<<<< HEAD
-    coeffs = coeffs .* exp.(supports.^2)
-=======
->>>>>>> 7b9f3add
     return InfiniteOpt.DiscreteMeasureData(pref, coeffs, supports, 
                                            InfiniteOpt.generate_unique_label(),
                                            weight_func, lower_bound, upper_bound,
@@ -900,21 +775,6 @@
 The keyword arguments are as follows:
 - `eval_method::AbstractUnivariateMethod`: Used to determine the
     numerical evaluation scheme. Possible choices include:
-<<<<<<< HEAD
-    - [`Automatic`](@ref MeasureToolbox.Automatic)
-    - [`UniTrapezoid`](@ref MeasureToolbox.UniTrapezoid)
-    - [`UniMCSampling`](@ref MeasureToolbox.UniMCSampling)
-    - [`UniIndepMCSampling`](@ref MeasureToolbox.UniIndepMCSampling)
-    - [`Quadrature`](@ref MeasureToolbox.Quadrature)
-    - [`GaussHermite`](@ref MeasureToolbox.GaussHermite)
-    - [`GaussLegendre`](@ref MeasureToolbox.GaussLegendre)
-    - [`FEGaussLobatto`](@ref MeasureToolbox.FEGaussLobatto)
-    - [`GaussLageurre`](@ref MeasureToolbox.GaussLaguerre)
-    - [`GaussLobatto`](@ref MeasureToolbox.GaussLobatto)
-    - [`GaussChebyshev`](@ref MeasureToolbox.GaussChebyshev)
-    - [`GaussRadau`](@ref MeasureToolbox.GaussRadau)
-    - [`GaussJacobi`](@ref MeasureToolbox.GaussJacobi)
-=======
     - [`Automatic()`](@ref MeasureToolbox.Automatic)
     - [`UniTrapezoid()`](@ref MeasureToolbox.UniTrapezoid)
     - [`UniMCSampling()`](@ref MeasureToolbox.UniMCSampling)
@@ -928,7 +788,6 @@
     - [`GaussChebyshev(order)`](@ref MeasureToolbox.GaussChebyshev)
     - [`GaussRadau()`](@ref MeasureToolbox.GaussRadau)
     - [`GaussJacobi(α, β)`](@ref MeasureToolbox.GaussJacobi)
->>>>>>> 7b9f3add
 - `num_supports`: The minimum number of supports to be generated (if used by
     `eval_method`)
 - `weight_func`: ``w(p)`` above with parameter value inputs and scalar output
@@ -1047,8 +906,6 @@
     return
 end
 
-<<<<<<< HEAD
-=======
 """
     clear_multi_integral_defaults()::Nothing
 
@@ -1070,7 +927,6 @@
   :eval_method => Automatic()
 ```
 """
->>>>>>> 7b9f3add
 function clear_multi_integral_defaults(; kwargs...)::Nothing
     empty!(MultiIntegralDefaults)
     MultiIntegralDefaults[:eval_method] = Automatic()
