# Make jump variables and a dict mapping hold vars to jump vars
function _initialize_hold_variables(trans_model::JuMP.Model,
                                      inf_model::InfiniteOpt.InfiniteModel)
    # search inf_model for hold vars and make a jump var for one that is used
    for index in sort(collect(keys(inf_model.vars)))
        var = inf_model.vars[index]
        if isa(var, InfiniteOpt.HoldVariable)
            hvref = InfiniteOpt.HoldVariableRef(inf_model, index)
            if is_used(hvref)
                vref = JuMP.add_variable(trans_model,
                                         JuMP.ScalarVariable(var.info),
                                         JuMP.name(hvref))
                transcription_data(trans_model).hold_to_var[hvref] = vref
            end
        end
    end
    return
end

# Return a vector of arrays containing the supports
function _list_supports(prefs::Tuple)::Vector
    return [InfiniteOpt.supports(pref) for pref in prefs]
end

# Make an index mapping for parameter support combinations for an infinite variable
function _make_supports(prefs::Tuple)::Vector
    support_list = _list_supports(prefs)
    combos = Iterators.product(support_list...)
    return [combo for combo in Iterators.take(combos, length(combos))]
end

# Make jump variables and a dict mapping infinite/point vars to jump vars
function _initialize_infinite_variables(trans_model::JuMP.Model,
                                        inf_model::InfiniteOpt.InfiniteModel)
    # search inf_model for infinite vars and make a jump var for all of its supports
    for index in sort(collect(keys(inf_model.vars)))
        var = inf_model.vars[index]
        if isa(var, InfiniteOpt.InfiniteVariable)
            ivref = InfiniteOpt.InfiniteVariableRef(inf_model, index)
            if InfiniteOpt.is_used(ivref)
                prefs = InfiniteOpt.parameter_refs(ivref)
                supports = _make_supports(prefs)
                transcription_data(trans_model).infvar_to_supports[ivref] = supports
                vrefs = Vector{JuMP.VariableRef}(undef, length(supports))
                name = InfiniteOpt._root_name(ivref)
                for i in eachindex(vrefs)
                    # TODO Perhaps add different naming options...
                    vrefs[i] = JuMP.add_variable(trans_model,
                                                 JuMP.ScalarVariable(var.info),
                                                 string(name, "(support: ", i, ")"))
                end
                transcription_data(trans_model).infinite_to_vars[ivref] = vrefs
            end
        end
    end
    return
end

# Map the point variable reference to a transcribed variable based off of the support
function _update_point_mapping(trans_model::JuMP.Model,
                               pvref::InfiniteOpt.PointVariableRef,
                               ivref::InfiniteOpt.InfiniteVariableRef,
                               support::Tuple)
    supps = InfiniteOpt.supports(trans_model, ivref)
    # search for the support and update mapping
    for i in eachindex(supps)
       if all(isapprox.(support, supps[i]))
           vrefs = transcription_variable(trans_model, ivref)
           transcription_data(trans_model).point_to_var[pvref] = vrefs[i]
           return
       end
    end
    # fallback that should not be needed
    error("Couldn't find variable to map $pvref to.")
    return
end

# Override the info of the jump variable with the point variable's if any is provided
function _update_point_info(trans_model::JuMP.Model,
                            pvref::InfiniteOpt.PointVariableRef)
    vref = transcription_variable(trans_model, pvref)
    if JuMP.has_lower_bound(pvref) && !JuMP.has_lower_bound(vref)
        if JuMP.is_fixed(vref)
            JuMP.unfix(vref)
        end
        JuMP.set_lower_bound(vref, JuMP.lower_bound(pvref))
    end
    if JuMP.has_upper_bound(pvref) && !JuMP.has_upper_bound(vref)
        if JuMP.is_fixed(vref)
            JuMP.unfix(vref)
        end
        JuMP.set_upper_bound(vref, JuMP.upper_bound(pvref))
    end
    if JuMP.is_fixed(pvref) && !JuMP.is_fixed(vref)
        JuMP.fix(vref, JuMP.fix_value(pvref), force = true)
    end
    if JuMP.is_binary(pvref) && !JuMP.is_binary(vref)
        if JuMP.is_integer(vref)
            JuMP.unset_integer(vref)
        end
        JuMP.set_binary(vref)
    elseif JuMP.is_integer(pvref) && !JuMP.is_integer(vref)
        if JuMP.is_binary(vref)
            JuMP.unset_binary(vref)
        end
        JuMP.set_integer(vref)
    end
    if JuMP.start_value(pvref) != JuMP.start_value(vref)
        JuMP.set_start_value(vref, JuMP.start_value(pvref))
    end
    return
end

# Map point variables to the correct transcribed infinite variable
function _map_point_variables(trans_model::JuMP.Model,
                              inf_model::InfiniteOpt.InfiniteModel)
    # search inf_model for point vars and map them to jump vars if they are used
    for (index, var) in inf_model.vars
        if isa(var, InfiniteOpt.PointVariable)
            pvref = InfiniteOpt.PointVariableRef(inf_model, index)
            if InfiniteOpt.is_used(pvref)
                ivref = InfiniteOpt.infinite_variable_ref(pvref)
                support = InfiniteOpt.parameter_values(pvref)
                _update_point_mapping(trans_model, pvref, ivref, support)
                _update_point_info(trans_model, pvref)
            end
        end
    end
    return
end

# Return the tuple index of a parameter based off of group_id
function _parameter_tuple_index(pref::InfiniteOpt.ParameterRef,
                                prefs::Tuple)::Int
    group = InfiniteOpt.group_id(pref)
    groups = InfiniteOpt._group.(prefs)
    if !(group in groups)
        return -1
    else
        return findfirst(isequal(group), groups)
    end
end

# Return the support value corresponding to a parameter reference
# return NaN is the parameter is not contained in prefs
function _parameter_value(pref::InfiniteOpt.ParameterRef, support::Tuple,
                          prefs::Tuple)::Float64
    pref_index = _parameter_tuple_index(pref, prefs)
    if pref_index == -1
        return NaN
    elseif isa(prefs[pref_index], InfiniteOpt.ParameterRef)
        return support[pref_index]
    else
        for (k, v) in prefs[pref_index].data
            if v == pref
                return support[pref_index].data[k]
            end
        end
    end
    return NaN
end

## Helper function for mapping InfiniteOpt variables to jump variables
# FiniteVariableRef
function _map_to_variable(fvref::InfiniteOpt.FiniteVariableRef, support::Tuple,
                          prefs::Tuple, trans_model::JuMP.Model)::JuMP.VariableRef
    return transcription_variable(trans_model, fvref)
end

# InfiniteVariableRef
function _map_to_variable(ivref::InfiniteOpt.InfiniteVariableRef, support::Tuple,
                          prefs::Tuple, trans_model::JuMP.Model)::JuMP.VariableRef
    # reduce support to only include the relavent parameter id groups
    ivref_groups = InfiniteOpt._group.(InfiniteOpt.parameter_refs(ivref))
    support_groups = InfiniteOpt._group.(prefs)
    reduced_support = Tuple(support[findfirst(isequal(group), support_groups)]
                            for group in ivref_groups)
    # find the jump variable associated with the support
    supps = InfiniteOpt.supports(trans_model, ivref)
    for i in eachindex(supps)
        if all(isapprox.(reduced_support, supps[i]))
            return transcription_variable(trans_model, ivref)[i]
        end
    end
    # this shouldn't be needed, but provided as a backup
    error("Couldn't find JuMP variable corresponding to $ivref.")
end

# ReducedInfiniteVariableRef
function _map_to_variable(rvref::InfiniteOpt.ReducedInfiniteVariableRef,
                          support::Tuple, prefs::Tuple,
                          trans_model::JuMP.Model)::JuMP.VariableRef
    # parse the reduced parameters and modify the support to include them
    ivref = InfiniteOpt.infinite_variable_ref(rvref)
    orig_groups = InfiniteOpt._group.(InfiniteOpt.parameter_refs(ivref))
    support_groups = InfiniteOpt._group.(prefs)
    support = Any[i for i in support]
    prefs = Any[pref for pref in prefs]
    for (index, value) in InfiniteOpt.eval_supports(rvref)
        if orig_groups[index] in support_groups
            support[findfirst(isequal(orig_groups[index]), support_groups)] = value
        else
            push!(support, value)
            push!(prefs, InfiniteOpt.parameter_refs(ivref)[index])
        end
    end
    prefs = Tuple(pref for pref in prefs)
    support = Tuple(i for i in support)
    # call the infinite variable function with the updated support and prefs
    return _map_to_variable(ivref, support, prefs, trans_model)
end

# ParameterRef
function _map_to_variable(pref::InfiniteOpt.ParameterRef, support::Tuple,
                          prefs::Tuple, trans_model::JuMP.Model)::Float64
    # find pref in prefs and return associated support value
    value = _parameter_value(pref, support, prefs)
    # this error is a backup that should not be needed
    value === NaN && error("Couldn't find support corresponding to $pref.")
    return value
end

# Return a Bool whether the support satisfies the bounds or not
function _support_in_bounds(support::Tuple, prefs::Tuple, bounds::Dict)::Bool
    for (pref, set) in bounds
        value = _parameter_value(pref, support, prefs)
        if value === NaN
            continue
        end
        if value < set.lower_bound || value > set.upper_bound
            return false
        end
    end
    return true
end

# Return a bool array indicating which supports are in bounds
function _supports_in_bounds(supports::Vector, prefs::Tuple, bounds::Dict)::Vector
    return [_support_in_bounds(supports[i], prefs, bounds)
            for i in eachindex(supports)]
end

## Convert jump scalar expressions with InfiniteOpt variables into transcribed relations
# PointVariableRef and HoldVariableRef --> return scalar jump object
function _make_transcription_function(vref::InfiniteOpt.FiniteVariableRef,
                                      trans_model::JuMP.Model,
                                      bounds::Dict = Dict())::Tuple
    return transcription_variable(trans_model, vref), ()
end

# InfiniteVariableRef --> return tuple of expressions, prefs, and support mapping
function _make_transcription_function(vref::InfiniteOpt.InfiniteVariableRef,
                                      trans_model::JuMP.Model,
                                      bounds::Dict = Dict())::Tuple
    # Update the supports to include only those in the bounds and return vars
    if length(bounds) != 0
        supports = InfiniteOpt.supports(trans_model, vref)
        prefs = InfiniteOpt.parameter_refs(vref)
        old_support_indices = _supports_in_bounds(supports, prefs, bounds)
        new_supports = supports[old_support_indices]
        return transcription_variable(trans_model, vref)[old_support_indices],
               InfiniteOpt.parameter_refs(vref), new_supports
    # easy case just return the info
    else
        return transcription_variable(trans_model, vref),
               InfiniteOpt.parameter_refs(vref),
               InfiniteOpt.supports(trans_model, vref)
    end
end

# ParameterRef --> return tuple of numbers, pref, and support mapping
function _make_transcription_function(pref::InfiniteOpt.ParameterRef,
                                      trans_model::JuMP.Model,
                                      bounds::Dict = Dict())::Tuple
    supports = unique(InfiniteOpt.supports(pref))
    # truncate the supports if out of bounds
    if pref in keys(bounds)
        old_support_indices = bounds[pref].lower_bound .<= supports .<= bounds[pref].upper_bound
        new_supports = supports[old_support_indices]
        return new_supports, (pref, ), new_supports
    # easy case just return the supports
    else
        return supports, (pref, ), supports
    end
end

# MeasureRef --> return depends if finite or infinite
function _make_transcription_function(mref::InfiniteOpt.MeasureRef,
                                      trans_model::JuMP.Model,
                                      bounds::Dict = Dict())::Tuple
    # expand the measure
    func = InfiniteOpt.measure_function(mref)
    data = InfiniteOpt.measure_data(mref)
    new_func = InfiniteOpt._possible_convert(InfiniteOpt.FiniteVariableRef,
                                         InfiniteOpt._expand_measure(func, data,
                                            trans_model, _update_point_mapping))
    # will either call finite variable function or general variable function
    return _make_transcription_function(new_func, trans_model, bounds)
end

# GenericAffExpr of FiniteVariableRefs --> return scalar jump object
function _make_transcription_function(expr::JuMP.GenericAffExpr{C,
                                               <:InfiniteOpt.FiniteVariableRef},
                                      trans_model::JuMP.Model,
                                      bounds::Dict = Dict())::Tuple where {C}
    # replace finite vars with jump vars
    pairs = [transcription_variable(trans_model, var) => coef
             for (var, coef) in expr.terms]
    return JuMP.GenericAffExpr(expr.constant,
                         JuMP._new_ordered_dict(JuMP.VariableRef, C, pairs)), ()
end

# GenericQuadExpr of FiniteVariableRefs --> return scalar jump object
function _make_transcription_function(expr::JuMP.GenericQuadExpr{C,
                                               <:InfiniteOpt.FiniteVariableRef},
                                      trans_model::JuMP.Model,
                                      bounds::Dict = Dict())::Tuple where {C}
    # replace finite vars with jump vars
    pairs = Vector{Pair{JuMP.UnorderedPair{JuMP.VariableRef}, C}}(undef,
                                                             length(expr.terms))
    counter = 1
    for k in keys(expr.terms)
        a = transcription_variable(trans_model, k.a)
        b = transcription_variable(trans_model, k.b)
        pairs[counter] = JuMP.UnorderedPair(a, b) => expr.terms[k]
        counter += 1
    end
    aff = _make_transcription_function(expr.aff, trans_model)[1]
    return JuMP.GenericQuadExpr(aff,
     JuMP._new_ordered_dict(JuMP.UnorderedPair{JuMP.VariableRef}, C, pairs)), ()
end

# GenericAffExpr of GeneralVariableRefs --> return tuple of numbers, pref,
# and support mapping
function _make_transcription_function(expr::JuMP.GenericAffExpr{C,
                                              <:InfiniteOpt.GeneralVariableRef},
                                      trans_model::JuMP.Model,
                                      bounds::Dict = Dict())::Tuple where {C}
    # check if there is only 1 var to dispatch to that transcription method
    if length(expr.terms) == 1
        var = first(keys(expr.terms))
        results = _make_transcription_function(var, trans_model, bounds)
        # results[2] contains prefs if is infinite or it is empty otherwise
        if length(results[2]) != 0
            exprs = expr.terms[var] * results[1] .+ expr.constant
            return exprs, results[2], results[3]
        else
            return expr.terms[var] * results[1] + expr.constant, ()
        end
    end
    # check to see if there are measures and expand them
    # TODO rework paradigm so expressions don't need to be checked for measures
    has_measure = false
    for var in keys(expr.terms)
        if var isa InfiniteOpt.MeasureRef
            has_measure = true
            break
        end
    end
    if has_measure
        expr = InfiniteOpt._expand_measures(expr, trans_model,
                                            _update_point_mapping)
    end
    # dispatch to quadratic method if the measures contained quadratic terms
    if isa(expr, JuMP.GenericQuadExpr)
        return _make_transcription_function(expr, trans_model, bounds)
    end
    # determine the common set of prefs and make all of the support combos
    prefs = InfiniteOpt._all_parameter_refs(expr)
    supports = _make_supports(prefs)
    if length(bounds) != 0
        old_support_indices = _supports_in_bounds(supports, prefs, bounds)
        supports = supports[old_support_indices]
    end
    exprs = [zero(JuMP.GenericAffExpr{C, JuMP.VariableRef})
             for i in eachindex(supports)]
    # make an expression for each support
    for i in eachindex(exprs)
        exprs[i].constant = expr.constant
        for (var, coef) in expr.terms
            # replace each variable with appropriate jump var
            new_var = _map_to_variable(var, supports[i], prefs,
                                       trans_model)
            if isa(new_var, JuMP.VariableRef)
                JuMP.add_to_expression!(exprs[i], coef, new_var)
            else
                JuMP.add_to_expression!(exprs[i], coef * new_var)
            end
        end
    end
    return exprs, prefs, supports
end

# GenericQuadExpr of GeneralVariableRefs
function _make_transcription_function(expr::JuMP.GenericQuadExpr{C,
                                              <:InfiniteOpt.GeneralVariableRef},
                                      trans_model::JuMP.Model,
                                      bounds::Dict = Dict())::Tuple where {C}
    # check if there is only 1 var to dispatch to that transcription method
    if length(expr.terms) == 0 && length(expr.aff.terms) == 1
      var = first(keys(expr.aff.terms))
      results = _make_transcription_function(var, trans_model, bounds)
      # results[2] contains prefs if is infinite or it is empty otherwise
      if length(results[2]) != 0
          exprs = expr.aff.terms[var] * results[1] .+ expr.aff.constant
          return exprs, results[2], results[3]
      else
          return expr.aff.terms[var] * results[1] + expr.aff.constant, ()
      end
    end
    # check to see if there are measures and expand them
    # TODO rework paradigm so expressions don't need to be checked for measures
    all_variables = InfiniteOpt._all_function_variables(expr)
    has_measure = false
    for var in all_variables
        if var isa InfiniteOpt.MeasureRef
            has_measure = true
            break
        end
    end
    if has_measure
        # TODO expand measures in place by deleting entry and appending to the end
        # TODO thus the measure search can be done by expand measures
        expr = InfiniteOpt._expand_measures(expr, trans_model,
                                            _update_point_mapping)
    end
    # determine the common set of prefs and make all of the support combos
    prefs = InfiniteOpt._all_parameter_refs(expr)
    supports = _make_supports(prefs)
    if length(bounds) != 0
        old_support_indices = _supports_in_bounds(supports, prefs, bounds)
        supports = supports[old_support_indices]
    end
    exprs = [zero(JuMP.GenericQuadExpr{C, JuMP.VariableRef})
             for i in eachindex(supports)]
    # make an expression for each support
    for i in eachindex(exprs)
        exprs[i].aff.constant = expr.aff.constant
        for (var, coef) in expr.aff.terms
            # replace each variable with appropriate jump var
            new_var = _map_to_variable(var, supports[i], prefs,
                                       trans_model)
            if isa(new_var, JuMP.VariableRef)
                JuMP.add_to_expression!(exprs[i], coef, new_var)
            else
                JuMP.add_to_expression!(exprs[i], coef * new_var)
            end
        end
        for (pair, coef) in expr.terms
            # replace each variable with appropriate jump var
            var_a = _map_to_variable(pair.a, supports[i], prefs,
                                     trans_model)
            var_b = _map_to_variable(pair.b, supports[i], prefs,
                                     trans_model)
            if isa(var_a, JuMP.VariableRef) && isa(var_b, JuMP.VariableRef)
                JuMP.add_to_expression!(exprs[i], coef, var_a, var_b)
            elseif isa(var_b, JuMP.VariableRef)
                JuMP.add_to_expression!(exprs[i], coef * var_a, var_b)
            elseif isa(var_a, JuMP.VariableRef)
                JuMP.add_to_expression!(exprs[i], coef * var_b, var_a)
            else
                JuMP.add_to_expression!(exprs[i], coef * var_a * var_b)
            end
        end
    end
    return exprs, prefs, supports
end

# GenericAffExpr and GenericQuadExpr of MeasureFiniteVariableRefs --> return
# depends on whether finite
function _make_transcription_function(expr::Union{JuMP.GenericAffExpr{C,
                                        <:InfiniteOpt.MeasureFiniteVariableRef},
                                        JuMP.GenericQuadExpr{C,
                                        <:InfiniteOpt.MeasureFiniteVariableRef}},
                                      trans_model::JuMP.Model,
                                      bounds::Dict = Dict())::Tuple where {C}
    expr = InfiniteOpt._possible_convert(FiniteVariableRef,
                                         InfiniteOpt._expand_measures(expr,
                                         trans_model, _update_point_mapping))
    return _make_transcription_function(expr, trans_model, bounds)
end

# Empty jump variable expr (for constraints of form number <= number)
function _make_transcription_function(expr::JuMP.GenericAffExpr{C,
                                                              JuMP.VariableRef},
                                      trans_model::JuMP.Model,
                                      bounds::Dict = Dict())::Tuple where {C}
    return expr, ()
end

# Fall back function for other jump objects
function _make_transcription_function(expr::JuMP.AbstractJuMPScalar,
                                      trans_model::JuMP.Model,
                                      bounds::Dict = Dict())::Tuple
    type = typeof(expr)
    error("Unsupported transcription of expression of type $type.")
end

## Construct the objective and error is contains non finite variables
function _set_objective(trans_model::JuMP.Model,
                        inf_model::InfiniteOpt.InfiniteModel)
    trans_obj, = _make_transcription_function(JuMP.objective_function(inf_model),
                                              trans_model)
    isa(trans_obj, Vector) && error("Objective is not finite, ensure all " *
                                    "infinite variables/parameters in measures " *
                                    "are evaluated completely.")
    JuMP.set_objective(trans_model, JuMP.objective_sense(inf_model), trans_obj)
    return
end

## Define helper functions for setting constraint mappings
# InfiniteConstraintRef
function _set_mapping(icref::InfiniteOpt.InfiniteConstraintRef,
                      crefs::Vector{<:JuMP.ConstraintRef})
    transcription_data(JuMP.owner_model(crefs[1])).infinite_to_constrs[icref] = crefs
    return
end

# MeasureConstraintRef (infinite)
function _set_mapping(mcref::InfiniteOpt.MeasureConstraintRef,
                      crefs::Vector{<:JuMP.ConstraintRef})
    transcription_data(JuMP.owner_model(crefs[1])).measure_to_constrs[mcref] = crefs
    return
end

# MeasureConstraintRef (finite)
function _set_mapping(mcref::InfiniteOpt.MeasureConstraintRef,
                      cref::JuMP.ConstraintRef)
    transcription_data(JuMP.owner_model(cref)).measure_to_constrs[mcref] = [cref]
    return
end

# FiniteConstraintRef
function _set_mapping(fcref::InfiniteOpt.FiniteConstraintRef,
                      cref::JuMP.ConstraintRef)
    transcription_data(JuMP.owner_model(cref)).finite_to_constr[fcref] = cref
    return
end

## Define helper functions for setting constraint supports
# InfiniteConstraintRef
function _set_supports(trans_model::JuMP.Model,
                       icref::InfiniteOpt.InfiniteConstraintRef,
                       supports::Vector)
    transcription_data(trans_model).infconstr_to_supports[icref] = supports
    return
end

# MeasureConstraintRef
function _set_supports(trans_model::JuMP.Model,
                       mcref::InfiniteOpt.MeasureConstraintRef,
                       supports::Vector)
    transcription_data(trans_model).measconstr_to_supports[mcref] = supports
    return
end

## Define helper functions for setting constraint parameter reference tuples
# InfiniteConstraintRef
function _set_parameter_refs(trans_model::JuMP.Model,
                             icref::InfiniteOpt.InfiniteConstraintRef,
                             prefs::Tuple)
    transcription_data(trans_model).infconstr_to_params[icref] = prefs
    return
end

# MeasureConstraintRef
function _set_parameter_refs(trans_model::JuMP.Model,
                             mcref::InfiniteOpt.MeasureConstraintRef,
                             prefs::Tuple)
    transcription_data(trans_model).measconstr_to_params[mcref] = prefs
    return
end

# Extract the root name of a constraint
function InfiniteOpt._root_name(cref::InfiniteOpt.GeneralConstraintRef)
    name = JuMP.name(cref)
    if length(name) == 0
        return "noname"
    else
        first_bracket = findfirst(isequal('['), name)
        if first_bracket == nothing
            return name
        else
            return name[1:first_bracket-1]
        end
    end
end

## leverage _make_transcription_function to transcribe the constraints
function _set_constraints(trans_model::JuMP.Model, inf_model::InfiniteOpt.InfiniteModel)
    # transform and add constraints that haven't already been added through add_variable
    ordered_indices = sort(collect(keys(inf_model.constrs)))
    for index in ordered_indices
        constr = inf_model.constrs[index]
        if !inf_model.constr_in_var_info[index]
            # extract the reference and transcribe the jump object function
            icref = InfiniteOpt._make_constraint_ref(inf_model, index)
            if isa(constr, BoundedScalarConstraint)
                results = _make_transcription_function(constr.func, trans_model,
                                                       constr.bounds.intervals)
            else
                results = _make_transcription_function(constr.func, trans_model)
            end
            # extract the name and create a transcribed constraint
            root_name = InfiniteOpt._root_name(icref)
            # results[2] contains prefs if is infinite or it is empty otherwise
            if length(results[2]) != 0
                crefs = Vector{JuMP.ConstraintRef}(undef, length(results[1]))
                for i in eachindex(crefs)
                    con = JuMP.build_constraint(error, results[1][i], constr.set)
                    # TODO Perhaps improve naming
                    name = string(root_name, "(Support: ", i, ")")
                    crefs[i] = JuMP.add_constraint(trans_model, con, name)
                end
                # update the mappings
                _set_mapping(icref, crefs)
                _set_parameter_refs(trans_model, icref, results[2])
                _set_supports(trans_model, icref, results[3])
            else
                # We have a finite constraint, just add normally and update mapping.
                con = JuMP.build_constraint(error, results[1], constr.set)
                cref = JuMP.add_constraint(trans_model, con, root_name)
                _set_mapping(icref, cref)
            end
        end
    end
    return
end

## Helper functions for mapping InfiniteOpt var info constrs to the transcribed ones
# FiniteVariableRef
function _map_info_constraints(fvref::InfiniteOpt.FiniteVariableRef,
                               trans_model::JuMP.Model)
    vref = transcription_variable(trans_model, fvref)
    # Check if variables have info constraints and map if they do
    if JuMP.has_lower_bound(fvref)
        _set_mapping(JuMP.LowerBoundRef(fvref), JuMP.LowerBoundRef(vref))
    end
    if JuMP.has_upper_bound(fvref)
        _set_mapping(JuMP.UpperBoundRef(fvref), JuMP.UpperBoundRef(vref))
    end
    if JuMP.is_fixed(fvref)
        _set_mapping(JuMP.FixRef(fvref), JuMP.FixRef(vref))
    end
    if JuMP.is_integer(fvref)
        _set_mapping(JuMP.IntegerRef(fvref), JuMP.IntegerRef(vref))
    end
    if JuMP.is_binary(fvref)
        _set_mapping(JuMP.BinaryRef(fvref), JuMP.BinaryRef(vref))
    end
    return
end

# InfiniteVariableRef
function _map_info_constraints(ivref::InfiniteOpt.InfiniteVariableRef,
                               trans_model::JuMP.Model)
    vrefs = transcription_variable(trans_model, ivref)
    # TODO Prealocate the size
    # Check if both variables have a constraint and map if they do
    if JuMP.has_lower_bound(ivref)
        crefs = JuMP.ConstraintRef[]
        supports = Tuple[]
        for i in eachindex(vrefs)
            if JuMP.has_lower_bound(vrefs[i])
                push!(crefs, JuMP.LowerBoundRef(vrefs[i]))
                push!(supports, InfiniteOpt.supports(trans_model, ivref)[i])
            end
        end
        if length(crefs) != 0
            _set_mapping(JuMP.LowerBoundRef(ivref), crefs)
            _set_parameter_refs(trans_model, JuMP.LowerBoundRef(ivref),
                                InfiniteOpt.parameter_refs(ivref))
            _set_supports(trans_model, JuMP.LowerBoundRef(ivref), supports)
        end
    end
    if JuMP.has_upper_bound(ivref)
        crefs = JuMP.ConstraintRef[]
        supports = Tuple[]
        for i in eachindex(vrefs)
            if JuMP.has_upper_bound(vrefs[i])
                push!(crefs, JuMP.UpperBoundRef(vrefs[i]))
                push!(supports, InfiniteOpt.supports(trans_model, ivref)[i])
            end
        end
        if length(crefs) != 0
            _set_mapping(JuMP.UpperBoundRef(ivref), crefs)
            _set_parameter_refs(trans_model, JuMP.UpperBoundRef(ivref),
                                InfiniteOpt.parameter_refs(ivref))
            _set_supports(trans_model, JuMP.UpperBoundRef(ivref), supports)
        end
    end
    if JuMP.is_fixed(ivref)
        crefs = JuMP.ConstraintRef[]
        supports = Tuple[]
        for i in eachindex(vrefs)
            if JuMP.is_fixed(vrefs[i])
                push!(crefs, JuMP.FixRef(vrefs[i]))
                push!(supports, InfiniteOpt.supports(trans_model, ivref)[i])
            end
        end
        if length(crefs) != 0
            _set_mapping(JuMP.FixRef(ivref), crefs)
            _set_parameter_refs(trans_model, JuMP.FixRef(ivref),
                                InfiniteOpt.parameter_refs(ivref))
            _set_supports(trans_model, JuMP.FixRef(ivref), supports)
        end
    end
    if JuMP.is_integer(ivref)
        crefs = JuMP.ConstraintRef[]
        supports = Tuple[]
        for i in eachindex(vrefs)
            if JuMP.is_integer(vrefs[i])
                push!(crefs, JuMP.IntegerRef(vrefs[i]))
                push!(supports, InfiniteOpt.supports(trans_model, ivref)[i])
            end
        end
        if length(crefs) != 0
            _set_mapping(JuMP.IntegerRef(ivref), crefs)
            _set_parameter_refs(trans_model, JuMP.IntegerRef(ivref),
                                InfiniteOpt.parameter_refs(ivref))
            _set_supports(trans_model, JuMP.IntegerRef(ivref), supports)
        end
    end
    if JuMP.is_binary(ivref)
        crefs = JuMP.ConstraintRef[]
        supports = Tuple[]
        for i in eachindex(vrefs)
            if JuMP.is_binary(vrefs[i])
                push!(crefs, JuMP.BinaryRef(vrefs[i]))
                push!(supports, InfiniteOpt.supports(trans_model, ivref)[i])
            end
        end
        if length(crefs) != 0
            _set_mapping(JuMP.BinaryRef(ivref), crefs)
            _set_parameter_refs(trans_model, JuMP.BinaryRef(ivref),
                                InfiniteOpt.parameter_refs(ivref))
            _set_supports(trans_model, JuMP.BinaryRef(ivref), supports)
        end
    end
    return
end

## Map the variable info constraints between the two models
function _map_variable_info_constraints(trans_model::JuMP.Model,
                                        inf_model::InfiniteOpt.InfiniteModel)
    for index in keys(inf_model.vars)
        ivref = InfiniteOpt._make_variable_ref(inf_model, index)
        if InfiniteOpt.is_used(ivref)
            _map_info_constraints(ivref, trans_model)
        end
    end
    return
end

"""
    TranscriptionModel(model::InfiniteModel, args...)

Return a `TranscriptionModel` of `model`. This transcribes all of the variables,
constraints, and objective.

**Example**
```julia
julia> TranscriptionModel(model)
A JuMP Model
Feasibility problem with:
Variables: 130
`GenericAffExpr{Float64,VariableRef}`-in-`MathOptInterface.EqualTo{Float64}`: 25 constraints
`GenericAffExpr{Float64,VariableRef}`-in-`MathOptInterface.GreaterThan{Float64}`: 100 constraint
`GenericAffExpr{Float64,VariableRef}`-in-`MathOptInterface.LessThan{Float64}`: 84 constraints
`VariableRef`-in-`MathOptInterface.EqualTo{Float64}`: 40 constraints
`VariableRef`-in-`MathOptInterface.GreaterThan{Float64}`: 40 constraints
`VariableRef`-in-`MathOptInterface.LessThan{Float64}`: 25 constraints
`VariableRef`-in-`MathOptInterface.Integer`: 40 constraints
`VariableRef`-in-`MathOptInterface.ZeroOne`: 40 constraints
Model mode: AUTOMATIC
CachingOptimizer state: NO_OPTIMIZER
Solver name: No optimizer attached.
```
"""
function TranscriptionModel(inf_model::InfiniteOpt.InfiniteModel,
                            optimizer_factory::Union{JuMP.OptimizerFactory,
                                                     Nothing} = nothing;
                            kwargs...)::JuMP.Model
    if isa(optimizer_factory, Nothing)
        trans_model = TranscriptionModel(; kwargs...)
    else
        trans_model = TranscriptionModel(optimizer_factory; kwargs...)
    end
<<<<<<< HEAD
    _initialize_hold_variables(trans_model, inf_model)
=======
    InfiniteOpt.fill_in_supports!(inf_model)
    _initialize_global_variables(trans_model, inf_model)
>>>>>>> d73d2e34
    _initialize_infinite_variables(trans_model, inf_model)
    _map_point_variables(trans_model, inf_model)
    if JuMP.objective_sense(inf_model) != MOI.FEASIBILITY_SENSE
        _set_objective(trans_model, inf_model)
    end
    _map_variable_info_constraints(trans_model, inf_model)
    # TODO optimize performance --> bottlenecked with _make_transcription_function
    _set_constraints(trans_model, inf_model)
    return trans_model
end<|MERGE_RESOLUTION|>--- conflicted
+++ resolved
@@ -786,12 +786,8 @@
     else
         trans_model = TranscriptionModel(optimizer_factory; kwargs...)
     end
-<<<<<<< HEAD
+    InfiniteOpt.fill_in_supports!(inf_model)
     _initialize_hold_variables(trans_model, inf_model)
-=======
-    InfiniteOpt.fill_in_supports!(inf_model)
-    _initialize_global_variables(trans_model, inf_model)
->>>>>>> d73d2e34
     _initialize_infinite_variables(trans_model, inf_model)
     _map_point_variables(trans_model, inf_model)
     if JuMP.objective_sense(inf_model) != MOI.FEASIBILITY_SENSE
