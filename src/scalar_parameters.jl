################################################################################
#                   CORE DISPATCHVARIABLEREF METHOD EXTENSIONS
################################################################################
# Extend dispatch_variable_ref
function dispatch_variable_ref(model::InfiniteModel,
                               index::IndependentParameterIndex
                               )::IndependentParameterRef
    return IndependentParameterRef(model, index)
end

function dispatch_variable_ref(model::InfiniteModel,
                               index::FiniteParameterIndex
                               )::FiniteParameterRef
    return FiniteParameterRef(model, index)
end

# Extend _add_data_object
function _add_data_object(model::InfiniteModel,
                          object::ScalarParameterData{<:IndependentParameter}
                          )::IndependentParameterIndex
    return MOIUC.add_item(model.independent_params, object)
end

function _add_data_object(model::InfiniteModel,
                          object::ScalarParameterData{<:FiniteParameter}
                          )::FiniteParameterIndex
    return MOIUC.add_item(model.finite_params, object)
end

# Extend _data_dictionary
function _data_dictionary(pref::IndependentParameterRef)::MOIUC.CleverDict
    return JuMP.owner_model(pref).independent_params
end

function _data_dictionary(pref::FiniteParameterRef)::MOIUC.CleverDict
    return JuMP.owner_model(pref).finite_params
end

# Extend _data_object
function _data_object(pref::ScalarParameterRef
                     )::ScalarParameterData
    return _data_dictionary(pref)[JuMP.index(pref)]
end

################################################################################
#                             CORE OBJECT METHODS
################################################################################
# Extend _core_variable_object for IndependentParameterRefs
function _core_variable_object(pref::IndependentParameterRef)::IndependentParameter
    return _data_object(pref).parameter
end

# Extend _core_variable_object for FiniteParameterRefs
function _core_variable_object(pref::FiniteParameterRef)::FiniteParameter
    return _data_object(pref).parameter
end

# Extend _set_core_variable_object for IndependentParameterRefs
function _set_core_variable_object(pref::IndependentParameterRef,
                                   param::IndependentParameter)::Nothing
    _data_object(pref).parameter = param
    return
end

# Extend _set_core_variable_object for FiniteParameterRefs
function _set_core_variable_object(pref::FiniteParameterRef,
                                   param::FiniteParameter)::Nothing
    _data_object(pref).parameter = param
    return
end

################################################################################
#                             PARAMETER DEFINITION
################################################################################
# Internal structure for building InfOptParameters
mutable struct _ParameterInfoExpr
    has_lb::Bool
    lower_bound::Any
    has_ub::Bool
    upper_bound::Any
    has_dist::Bool
    distribution::Any
    has_set::Bool
    set::Any
end

# Default constructor
function _ParameterInfoExpr(; lower_bound = NaN, upper_bound = NaN,
                            distribution = NaN, set = NaN)
    # isnan(::Expr) is not defined so we need to do !== NaN
    return _ParameterInfoExpr(lower_bound !== NaN, lower_bound,
                              upper_bound !== NaN, upper_bound,
                              distribution !== NaN, distribution,
                              set !== NaN, set)
end

# Internal function for use in processing valid key word arguments
function _is_set_keyword(kw::Expr)
    return kw.args[1] in [:set, :lower_bound, :upper_bound, :distribution]
end

# Extend to assist in building InfOptParameters
function JuMP._set_lower_bound_or_error(_error::Function,
                                        info::_ParameterInfoExpr, lower)::Nothing
    info.has_lb && _error("Cannot specify parameter lower_bound twice")
    info.has_dist && _error("Cannot specify parameter lower_bound and " *
                            "distribution")
    info.has_set && _error("Cannot specify parameter lower_bound and set")
    info.has_lb = true
    info.lower_bound = lower
    return
end

# Extend to assist in building InfOptParameters
function JuMP._set_upper_bound_or_error(_error::Function,
                                        info::_ParameterInfoExpr, upper)::Nothing
    info.has_ub && _error("Cannot specify parameter upper_bound twice")
    info.has_dist && _error("Cannot specify parameter upper_bound and " *
                            "distribution")
    info.has_set && _error("Cannot specify parameter upper_bound and set")
    info.has_ub = true
    info.upper_bound = upper
    return
end

# Extend to assist in building InfOptParameters
function _dist_or_error(_error::Function, info::_ParameterInfoExpr, dist)::Nothing
    info.has_dist && _error("Cannot specify parameter distribution twice")
    (info.has_lb || info.has_ub) && _error("Cannot specify parameter " *
                                           "distribution and upper/lower bounds")
    info.has_set && _error("Cannot specify parameter distribution and set")
    info.has_dist = true
    info.distribution = dist
    return
end

# Extend to assist in building InfOptParameters
function _set_or_error(_error::Function, info::_ParameterInfoExpr, set)::Nothing
    info.has_set && _error("Cannot specify variable fixed value twice")
    (info.has_lb || info.has_ub) && _error("Cannot specify parameter set and " *
                                           "upper/lower bounds")
    info.has_dist && _error("Cannot specify parameter set and distribution")
    info.has_set = true
    info.set = set
    return
end

# Construct an expression to build an infinite set (use with @infinite_macro)
function _constructor_set(_error::Function, info::_ParameterInfoExpr)
    if (info.has_lb || info.has_ub) && !(info.has_lb && info.has_ub)
        _error("Must specify both an upper bound and a lower bound")
    elseif info.has_lb
        check = :(isa($(info.lower_bound), Number))
        return :($(check) ? IntervalSet($(info.lower_bound), $(info.upper_bound)) : error("Bounds must be a number."))
    elseif info.has_dist
        check = :(isa($(info.distribution), Distributions.UnivariateDistribution))
        return :($(check) ? UniDistributionSet($(info.distribution)) : error("Distribution must be a Distributions.UnivariateDistribution."))
    elseif info.has_set
        check1 = :(isa($(info.set), InfiniteScalarSet))
        check2 = :(isa($(info.set), Distributions.UnivariateDistribution))
        return :($(check1) ? $(info.set) : ($(check2) ? UniDistributionSet($(info.set)) : error("Set must be a subtype of InfiniteScalarSet.")))
    else
        _error("Must specify upper/lower bounds, a distribution, or a set")
    end
end

# Check that supports don't violate the set bounds
function _check_supports_in_bounds(_error::Function,
                                   supports::Union{Real, Vector{<:Real}},
                                   set::AbstractInfiniteSet)::Nothing
    if !supports_in_set(supports, set)
        _error("Supports violate the set domain bounds.")
    end
    return
end

"""
    build_parameter(_error::Function, set::InfiniteScalarSet,
                           [num_params::Int = 1; num_supports::Int = 0,
                           supports::Union{Real, Vector{<:Real}} = Number[],
                           sig_figs::Int = 5])::IndependentParameter

Returns a [`IndependentParameter`](@ref) given the appropriate information.
This is analagous to `JuMP.build_variable`. Errors if supports violate the
bounds associated with `set`. This is meant to primarily serve as a
helper method for [`@independent_parameter`](@ref).

**Example**
```jldoctest; setup = :(using InfiniteOpt)
julia> build_parameter(error, IntervalSet(0, 3), supports = Vector(0:3))
IndependentParameter{IntervalSet}(IntervalSet(0.0, 3.0), DataStructures.SortedDict(0.0 => Set([]),1.0 => Set([]),2.0 => Set([]),3.0 => Set([])))
```
"""
function build_parameter(_error::Function,
    set::S;
    num_supports::Int = 0,
    supports::Union{Real, Vector{<:Real}} = Real[],
    sig_figs::Int = 5,
    extra_kw_args...
    )::IndependentParameter{S} where {S <: InfiniteScalarSet}
    for (kwarg, _) in extra_kw_args
        _error("Unrecognized keyword argument $kwarg")
    end
    label = Set{Symbol}([UserDefined])
    length_supports = length(supports)
    if length_supports != 0
        _check_supports_in_bounds(_error, supports, set)
        num_supports == 0 || @warn("Ignoring num_supports since supports is not empty.")
    elseif num_supports != 0
        supports, label = generate_support_values(set, num_supports = num_supports,
                                                  sig_figs = sig_figs)
    end
    supports_dict = DataStructures.SortedDict{Float64, Set{Symbol}}(
                                            i => Set([label]) for i in supports)
    if length_supports != 0 && (length(supports_dict) != length_supports)
        @warn("Support points are not unique, eliminating redundant points.")
    end
    return IndependentParameter(set, supports_dict)
end

"""
    build_parameter(_error::Function, value::Real)::FiniteParameter

Returns a [`FiniteParameter`](@ref) given the appropriate information.
This is analagous to `JuMP.build_variable`. This is meant to primarily serve as
a helper method for [`@finite_parameter`](@ref).

**Example**
```jldoctest; setup = :(using InfiniteOpt)
julia> build_finite_parameter(error, 1)
FiniteParameter(1.0)
```
"""

function build_parameter(_error::Function, value::Real;
                         extra_kw_args...)::FiniteParameter
    for (kwarg, _) in extra_kw_args
        _error("Unrecognized keyword argument $kwarg")
    end
    return FiniteParameter(value)
end

"""
    add_parameter(model::InfiniteModel,
                  p::Union{IndependentParameterRef, FiniteParameterRef},
                  [name::String = ""])::GeneralVariableRef

Returns a [`ParameterRef`](@ref) associated with the parameter `p` that is added
to `model`. This adds a parameter to the model in a manner similar to
`JuMP.add_variable`. This can be used to add parameters with the use of
[`@infinite_parameter`](@ref). [`build_parameter`](@ref) should be used to
construct `p`.

**Example**
```jldoctest; setup = :(using InfiniteOpt; model = InfiniteModel())
julia> p = build_independent_parameter(error, IntervalSet(0, 3), supports = Vector(0:3))
IndependentParameter{IntervalSet}(IntervalSet(0.0, 3.0), DataStructures.SortedDict(0.0 => Set([]),1.0 => Set([]),2.0 => Set([]),3.0 => Set([])))

julia> param_ref = add_parameter(model, p, "name")
name
```
"""
function add_parameter(model::InfiniteModel, p::IndependentParameter,
                       name::String="")::GeneralVariableRef
    obj_num = model.last_object_num += 1
    param_num = model.last_param_num += 1
    data_object = ScalarParameterData(p, obj_num, param_num, name)
    obj_index = _add_data_object(model, data_object)
    return GeneralVariableRef(model, obj_index.value, typeof(obj_index))
end

function add_parameter(model::InfiniteModel, p::FiniteParameter,
                       name::String="")::GeneralVariableRef
    data_object = ScalarParameterData(p, -1, -1, name)
    obj_index = _add_data_object(model, data_object)
    return GeneralVariableRef(model, obj_index.value, typeof(obj_index))
end

"""
    used_by_constraint(pref::Union{IndependentParameterRef, FiniteParameterRef})::Bool

Return true if `pref` is used by a constraint or false otherwise.

**Example**
```julia-repl
julia> used_by_constraint(t)
true
```
"""
function used_by_constraint(pref::ScalarParameterRef)::Bool
    return length(_data_object(pref).constraint_indices)
end

"""
    used_by_measure(pref::Union{IndependentParameterRef, FiniteParameterRef})::Bool

Return true if `pref` is used by a measure or false otherwise.

**Example**
```julia-repl
julia> used_by_measure(t)
false
```
"""
function used_by_measure(pref::ScalarParameterRef)::Bool
    return length(_data_object(pref).measure_indices)
end

"""
    used_by_variable(pref::Union{IndependentParameterRef, FiniteParameterRef})::Bool

Return true if `pref` is used by an infinite variable or false otherwise.

**Example**
```julia-repl
julia> used_by_variable(t)
true
```
"""
function used_by_variable(pref::ScalarParameterRef)::Bool
    return length(_data_object(pref).infinite_var_indices)
end

"""
    used_by_objective(pref::FiniteParameterRef)::Bool

Return true if `pref` is used by the objective function.

**Example**
```julia-repl
```
"""
#=
function used_by_objective(pref::ScalarParameterRef)::Bool
    return JuMP.index(pref) in JuMP.owner_model(pref).param_object_indices
end
=#

"""
    is_used(pref::Union{IndependentParameterRef, FiniteParameterRef})::Bool

Return true if `pref` is used in the model or false otherwise.

**Example**
```julia-repl
julia> is_used(t)
true
```
"""
function is_used(pref::IndependentParameterRef)::Bool
    return used_by_measure(pref) || used_by_constraint(pref) || used_by_variable(pref)
end

function is_used(pref::FiniteParameterRef)::Bool
    return used_by_measure(pref) || used_by_constraint(pref) ||
           used_by_variable(pref) || used_by_objective(pref)
end

################################################################################
#                                 NAME METHODS
################################################################################

"""
    JuMP.name(pref::Union{IndependentParameterRef, FiniteParameterRef})::String

Extend the [`JuMP.name`](@ref JuMP.name(::JuMP.VariableRef)) function to
accomodate infinite parameters. Returns the name string associated with `pref`.

**Example**
```jldoctest; setup = :(using InfiniteOpt, JuMP; model = InfiniteModel(); @independent_parameter(model, t in [0, 1]))
julia> name(t)
"t"
```
"""
function JuMP.name(pref::ScalarParameterRef)::String
    return _data_object(pref).name
end

"""
    JuMP.set_name(pref::ScalarParameterRef, name::String)

Extend the [`JuMP.set_name`](@ref JuMP.set_name(::JuMP.VariableRef, ::String))
function to accomodate infinite parameters. Set a new base name to be associated
with `pref`.

**Example**
```jldoctest; setup = :(using InfiniteOpt, JuMP; model = InfiniteModel(); @independent_parameter(model, t in [0, 1]))
julia> set_name(t, "time")

julia> name(t)
"time"
```
"""
function JuMP.set_name(pref::ScalarParameterRef, name::String)::Nothing
    _data_object(pref).name = name
    return
end

################################################################################
#
################################################################################
"""
    num_parameters(model::InfiniteModel)::Int

Return the number of scalar parameters currently present in `model`.

**Example**
```jldoctest; setup = :(using InfiniteOpt, JuMP; model = InfiniteModel(); @infinite_parameter(model, t in [0, 1]))
julia> num_parameters(model)
1
```
"""
function num_parameters(model::InfiniteModel)::Int
    return num_independent_parameters(model) + num_finite_parameters(model)
end

"""
    num_independent_parameters(model::InfiniteModel)::Int

Return the number of independent parameters currently present in `model`.
"""
function num_independent_parameters(model::InfiniteModel)::Int
    return length(model.independent_params)
end

"""
    num_finite_parameters(model::InfiniteModel)::Int

Return the number of finite parameters currently present in `model`.
"""
function num_finite_parameters(model::InfiniteModel)::Int
    return length(model.finite_params)
end

# Internal functions
_parameter_set(pref::IndependentParameterRef) = _core_variable_object(pref).set
_parameter_supports(pref::IndependentParameterRef) = _core_variable_object(pref).supports
function _update_parameter_set(pref::IndependentParameterRef, set::AbstractInfiniteSet)
    param = _core_variable_object(pref)
    supports = param.supports
    new_param = IndependentParameter(set, supports)
    _set_core_variable_object(pref, new_param)
    if is_used(pref)
        set_optimizer_model_ready(JuMP.owner_model(pref), false)
    end
    return
end
function _update_parameter_supports(pref::IndependentParameterRef,
                                    supports::DataStructures.SortedDict{Float64, Set{Symbol}})
    param = _core_variable_object(pref)
    set = param.set
    new_param = IndependentParameter(set, supports)
    _set_core_variable_object(pref, new_param)
    if is_used(pref)
        set_optimizer_model_ready(JuMP.owner_model(pref), false)
    end
    return
end

"""
    infinite_set(pref::IndependentParameterRef)::AbstractInfiniteSet

Return the infinite set associated with `pref`.

**Example**
```jldoctest; setup = :(using InfiniteOpt, JuMP; model = InfiniteModel(); @infinite_parameter(model, t in [0, 1]))
julia> infinite_set(t)
[0, 1]
```
"""
function infinite_set(pref::IndependentParameterRef)::AbstractInfiniteSet
    return _parameter_set(pref)
end

"""
    set_infinite_set(pref::IndependentParameterRef, set::AbstractInfiniteSet)

Specify the infinite set of `pref`.

**Example**
```jldoctest; setup = :(using InfiniteOpt, JuMP; model = InfiniteModel(); @infinite_parameter(model, t in [0, 1]))
julia> set_infinite_set(t, IntervalSet(0, 2))

julia> infinite_set(t)
[0, 2]
```
"""
function set_infinite_set(pref::IndependentParameterRef, set::AbstractInfiniteSet)
    #TODO: delete supports if pref is not used in measure, otherwise error
    _update_parameter_set(pref, set)
    return
end

"""
    JuMP.has_lower_bound(pref::IndependentParameterRef)::Bool

Extend the `JuMP.has_lower_bound` function to accomodate infinite parameters.
Return true if the set associated with `pref` has a defined lower bound or if a
lower bound can be found. Extensions with user-defined infinite set types
should extend `JuMP.has_lower_bound(set::NewType)`.

**Example**
```jldoctest; setup = :(using InfiniteOpt, JuMP; model = InfiniteModel(); @infinite_parameter(model, t in [0, 1]))
julia> has_lower_bound(t)
true
```
"""
function JuMP.has_lower_bound(pref::IndependentParameterRef)::Bool
    set = _parameter_set(pref)
    return JuMP.has_lower_bound(set)
end

"""
    JuMP.lower_bound(pref::IndependentParameterRef)::Number

Extend the `JuMP.lower_bound` function to accomodate infinite parameters.
Returns the lower bound associated with the infinite set. Errors if such a bound
is not well-defined.

**Example**
```jldoctest; setup = :(using InfiniteOpt, JuMP; model = InfiniteModel(); @infinite_parameter(model, t in [0, 1]))
julia> lower_bound(t)
0.0
```
"""
function JuMP.lower_bound(pref::IndependentParameterRef)::Number
    set = _parameter_set(pref)
    if !JuMP.has_lower_bound(pref)
        error("Parameter $(pref) does not have a lower bound.")
    end
    return JuMP.lower_bound(set)
end

"""
    JuMP.set_lower_bound(pref::IndependentParameterRef, lower::Number)

Extend the `JuMP.set_lower_bound` function to accomodate infinite parameters.
Updates the infinite set lower bound if such an operation is supported. Set
extensions that seek to employ this should extend
`JuMP.set_lower_bound(set::NewType, lower::Number)`.

**Example**
```jldoctest; setup = :(using InfiniteOpt, JuMP; model = InfiniteModel(); @infinite_parameter(model, t in [0, 1]))
julia> set_lower_bound(t, -1)

julia> lower_bound(t)
-1.0
```
"""
function JuMP.set_lower_bound(pref::IndependentParameterRef, lower::Number)
    set = _parameter_set(pref)
    new_set = JuMP.set_lower_bound(set, lower)
    _update_parameter_set(pref, new_set)
    return
end

"""
    JuMP.has_upper_bound(pref::IndependentParameterRef)::Bool

Extend the `JuMP.has_upper_bound` function to accomodate infinite parameters.
Return true if the set associated with `pref` has a defined upper bound or if a
upper bound can be found. Extensions with user-defined sets should extend
`JuMP.has_upper_bound(set::NewType)`.

**Example**
```jldoctest; setup = :(using InfiniteOpt, JuMP; model = InfiniteModel(); @infinite_parameter(model, t in [0, 1]))
julia> has_upper_bound(t)
true
```
"""
function JuMP.has_upper_bound(pref::IndependentParameterRef)::Bool
    set = _parameter_set(pref)
    return JuMP.has_upper_bound(set)
end

"""
    JuMP.upper_bound(pref::IndependentParameterRef)::Number

Extend the `JuMP.upper_bound` function to accomodate infinite parameters.
Returns the upper bound associated with the infinite set. Errors if such a bound
is not well-defined. Extensions with user-defined set types should extend
`JuMP.has_upper_bound(set::NewType)` and `JuMP.upper_bound(set::NewType)` if
appropriate.

**Example**
```jldoctest; setup = :(using InfiniteOpt, JuMP; model = InfiniteModel(); @infinite_parameter(model, t in [0, 1]))
julia> upper_bound(t)
1.0
```
"""
function JuMP.upper_bound(pref::IndependentParameterRef)::Number
    set = _parameter_set(pref)
    if !JuMP.has_upper_bound(pref)
        error("Parameter $(pref) does not have a upper bound.")
    end
    return JuMP.upper_bound(set)
end

"""
    JuMP.set_upper_bound(pref::IndependentParameterRef, lower::Number)

Extend the `JuMP.set_upper_bound` function to accomodate infinite parameters.
Updates the infinite set upper bound if and only if it is an IntervalSet. Errors
otherwise. Extensions with user-defined infinite sets should extend
`JuMP.set_upper_bound(set::NewType, upper::Number)` if appropriate.

**Example**
```jldoctest; setup = :(using InfiniteOpt, JuMP; model = InfiniteModel(); @infinite_parameter(model, t in [0, 1]))
julia> set_upper_bound(t, 2)

julia> upper_bound(t)
2.0
```
"""
function JuMP.set_upper_bound(pref::IndependentParameterRef, upper::Number)
    set = _parameter_set(pref)
    new_set = JuMP.set_upper_bound(set, upper)
    _update_parameter_set(pref, new_set)
    return
end

"""
    num_supports(pref::IndependentParameterRef)::Int

Return the number of support points associated with `pref`.

**Example**
```jldoctest; setup = :(using InfiniteOpt, JuMP; model = InfiniteModel(); @infinite_parameter(model, t in [0, 1], supports = [0, 1]))
julia> num_supports(t)
2
```
"""
function num_supports(pref::IndependentParameterRef)::Int
    return length(_parameter_supports(pref))
end

"""
    has_supports(pref::IndependentParameterRef)::Bool

Return true if `pref` has supports or false otherwise.

**Example**
```jldoctest; setup = :(using InfiniteOpt, JuMP; model = InfiniteModel(); @infinite_parameter(model, t in [0, 1], supports = [0, 1]))
julia> has_supports(t)
true
```
"""
has_supports(pref::IndependentParameterRef)::Bool = num_supports(pref) > 0

"""
    supports(pref::IndependentParameterRef)::Vector

Return the support points associated with `pref`. Errors if there are no
supports.

**Example**
```jldoctest; setup = :(using InfiniteOpt, JuMP; model = InfiniteModel(); @infinite_parameter(model, t in [0, 1], supports = [0, 1]))
julia> supports(t)
2-element Array{Int64,1}:
 0
 1
```
"""
function supports(pref::IndependentParameterRef)::Vector
    has_supports(pref) || error("Parameter $pref does not have supports.")
    return _parameter_supports(pref)
end

"""
    set_supports(pref::IndependentParameterRef, supports::Vector{<:Number}; [force = false])

Specify the support points for `pref`. Errors if the supports violate the bounds
associated with the infinite set. Warns if the points are not unique. If `force`
this will overwrite exisiting supports otherwise it will error if there are
existing supports.

**Example**
```jldoctest; setup = :(using InfiniteOpt, JuMP; model = InfiniteModel(); @infinite_parameter(model, t in [0, 1]))
julia> set_supports(t, [0, 1])

julia> supports(t)
2-element Array{Int64,1}:
 0
 1
```
"""
function set_supports(pref::IndependentParameterRef, supports::Vector{<:Number};
                      force = false)
    set = _parameter_set(pref)
    _check_supports_in_bounds(error, supports, set)
    if has_supports(pref) && !force
        error("Unable set supports for $pref since it already has supports." *
              " Consider using `add_supports` or use set `force = true` to " *
              "overwrite the existing supports.")
    end
    if !(is_independent(pref)) &&
       sum(values(pref.model.param_to_group_id) .== group_id(pref)) > 1
        _update_parameter_supports(pref, supports)
    else
        unique_supports = unique(supports)
        if length(unique_supports) != length(supports)
            @warn("Support points are not unique, eliminating redundant points.")
        end
        _update_parameter_supports(pref, unique_supports)
    end
    return
end

"""
    add_supports(pref::IndependentParameterRef, supports::Union{Number, Vector{<:Number}})

Add additional support points for `pref`.

**Example**
```jldoctest; setup = :(using InfiniteOpt, JuMP; model = InfiniteModel(); @infinite_parameter(model, t in [0, 1], supports = [0, 1]))
julia> add_supports(t, 0.5)

julia> supports(t)
3-element Array{Float64,1}:
 0.0
 1.0
 0.5

julia> add_supports(t, [0.25, 1])

julia> supports(t)
4-element Array{Float64,1}:
 0.0
 1.0
 0.5
 0.25
```
"""
function add_supports(pref::IndependentParameterRef, supports::Union{Number,
                                                          Vector{<:Number}})
    set = _parameter_set(pref)
    _check_supports_in_bounds(error, supports, set)
    current_supports = _parameter_supports(pref)
    if !(is_independent(pref)) &&
       sum(values(pref.model.param_to_group_id) .== group_id(pref)) > 1
        new_supports = [current_supports; supports]
    else
        new_supports = unique([current_supports; supports])
    end
    _update_parameter_supports(pref, new_supports)
    return
end

"""
    delete_supports(pref::IndependentParameterRef)

Delete the support points for `pref`.

**Example**
```jldoctest; setup = :(using InfiniteOpt, JuMP; model = InfiniteModel(); @infinite_parameter(model, t in [0, 1], supports = [0, 1]))
julia> delete_supports(t)

julia> supports(t)
ERROR: Parameter t does not have supports.
```
"""
function delete_supports(pref::IndependentParameterRef)
    _update_parameter_supports(pref, Int[])
    return
end

"""
    JuMP.value(pref::FiniteParameterRef)::Float64

Return the value of a finite parameter reference `pref`. Errors if it is
an infinite parameter.

**Example**
```jldoctest; setup = :(using InfiniteOpt, JuMP; model = InfiniteModel(); @finite_parameter(model, cost, 42))
julia> value(cost)
42
```
"""
function JuMP.value(pref::FiniteParameterRef)::Real
    return _data_object(pref).parameter.value
end

"""
    JuMP.set_value(pref::FiniteParameterRef, value::Real)::Nothing

Set the value of `pref` so long as it is a finite parameter. Errors if it is
an infinite parameter.

**Example**
```jldoctest; setup = :(using InfiniteOpt, JuMP; model = InfiniteModel(); @finite_parameter(model, cost, 42))
julia> set_value(cost, 27)

julia> value(cost)
27
```
"""
function JuMP.set_value(pref::FiniteParameterRef, value::Real)::Nothing
    _data_object(pref).parameter = FiniteParameter(value)
    return
end

"""
<<<<<<< HEAD
    fill_in_supports!(model::InfiniteModel; [num_supports::Int = 10,
                      sig_figs::Int = 5])

Automatically generate support points for all infinite parameters in model. User
can specify the number of significant figures kept after decimal point for the
auto-generated supports wtih `sig_figs`. This calls
[`fill_in_supports!`](@ref fill_in_supports!(::ParameterRef)) for each parameter
in the model. See [`fill_in_supports!`](@ref fill_in_supports!(::ParameterRef))
for more information. Errors if one of the infinite set types is unrecognized.

**Example**
```jldoctest; setup = :(using InfiniteOpt; model = InfiniteModel(); @infinite_parameter(model, 0 <= x <= 1);)
julia> fill_in_supports!(model, num_supports = 4, sig_figs = 3)

julia> supports(x)
4-element Array{Number,1}:
 0.0
 0.333
 0.667
 1.0
```
"""
function fill_in_supports!(model::InfiniteModel; num_supports::Int = 10,
                           sig_figs::Int = 5)
    for key in keys(model.params)
        pref = ParameterRef(model, key)
        fill_in_supports!(pref, num_supports = num_supports, sig_fig = sig_figs)
    end
    return
end

"""
=======
>>>>>>> 4249cd82
    fill_in_supports!(pref::IndependentParameterRef; [num_supports::Int = 10,
                                           sig_figs::Int = 5])

Automatically generate support points for a particular infinite parameter `pref`.
Generating `num_supports` for the parameter. The supports are generated uniformly
if the underlying infinite set is an `IntervalSet` or they are generating randomly
accordingly to the distribution if the set is a `DistributionSet`.
User can specify the number of digits kept after decimal point for the
auto-generated supports wtih `sig_figs`. Extensions that use user defined
set types should extend [`generate_and_add_supports!`](@ref) and/or
[`generate_support_values`](@ref) as needed. Errors if the infinite set type is
not recognized.

**Example**
```jldoctest; setup = :(using InfiniteOpt; model = InfiniteModel(); @infinite_parameter(model, 0 <= x <= 1);)
julia> fill_in_supports!(x, num_supports = 4, sig_figs = 3)

julia> supports(x)
4-element Array{Number,1}:
 0.0
 0.333
 0.667
 1.0

```
"""
function fill_in_supports!(pref::IndependentParameterRef;
                           num_supports::Int = 10, sig_figs::Int = 5)
    p = JuMP.owner_model(pref).params[JuMP.index(pref)]
    if length(p.supports) == 0
        generate_and_add_supports!(pref, p.set, num_supports = num_supports,
                                   sig_figs = sig_figs)
    end
    return
end

"""
    generate_and_add_supports!(pref::IndependentParameterRef,
                               set::AbstractInfiniteSet;
                               [num_supports::Int = 10, sig_figs::Int = 5])

Generate supports for `pref` via [`generate_support_values`](@ref) and add them
to `pref`. This is intended as an extendable internal method for
[`fill_in_supports!`](@ref fill_in_supports!(::ParameterRef)). Note that if
`pref` is part of a `DistributionSet` that features a multivariate distribution,
all the associated parameters with `pref` will also have supports added to them.
Most extensions that empoy user-defined infinite sets can typically enable this
by extending [`generate_support_values`](@ref). However, in some cases it may be
necessary to extend this when more complex operations need to take place then just
adding supports to a single infinite parameter (e.g., how we enable multivariate
distribution sets). Errors if the infinite set type is not recognized.
"""
function generate_and_add_supports!(pref::IndependentParameterRef,
                                    set::AbstractInfiniteSet;
                                    num_supports::Int = 10, sig_figs::Int = 5)
    add_supports(pref, generate_support_values(set, num_supports = num_supports,
                                               sig_figs = sig_figs))
    return
end

"""
    parameter_by_name(model::InfiniteModel, name::String)::Union{ParameterRef,
                                                                 Nothing}

Return the parameter reference assoociated with a parameter name. Errors if
multiple parameters have the same name. Returns nothing if no such name exists.

**Example**
```jldoctest; setup = :(using InfiniteOpt, JuMP; model = InfiniteModel(); @infinite_parameter(model, t in [0, 1], supports = [0, 1]))
julia> parameter_by_name(model, "t")
t
```
"""
#=
function parameter_by_name(model::InfiniteModel,
                           name::String)::Union{ScalarParameterRef, Nothing}
    if model.name_to_param === nothing
        # Inspired from MOI/src/Utilities/model.jl
        model.name_to_param = Dict{String, AbstractInfOptIndex}()
        for (param, param_name) in model.param_to_name
            if haskey(model.name_to_param, param_name)
                # -1 is a special value that means this string does not map to
                # a unique variable name.
                model.name_to_param[param_name] = -1
            else
                model.name_to_param[param_name] = param
            end
        end
    end
    index = get(model.name_to_param, name, nothing)
    if index isa Nothing
        return
    elseif index == -1
        error("Multiple parameters have the name $name.")
    else
        return ParameterRef(model, index)
    end
end

"""
    all_parameters(model::InfiniteModel)::Vector{ParameterRef}

Return all of the infinite parameter references currently in `model`.

**Example**
```julia-repl
julia> all_parameters(model)
3-element Array{ParameterRef,1}:
 t
 x[1]
 x[2]
```
"""
function all_parameters(model::InfiniteModel)::Vector{ParameterRef}
    pref_list = Vector{ParameterRef}(undef, num_parameters(model))
    indexes = sort([index for index in keys(model.params)])
    counter = 1
    for index in indexes
        pref_list[counter] = ParameterRef(model, index)
        counter += 1
    end
    return pref_list
end
=#
#=
################################################################################
#                               DELETE FUNCTIONS
################################################################################


# Check if parameter is used by measure data and error if it is to prevent bad
# deleting behavior
function _check_param_in_data(pref::ParameterRef, data::AbstractMeasureData)
    prefs = parameter_refs(data)
    if (pref == prefs || pref in prefs)
        error("Unable to delete `$pref` since it is used to evaluate measures.")
    end
    return
end

# Used to update infinite variable when one of its parameters is deleted
function _update_infinite_variable(vref::InfiniteVariableRef)
    JuMP.set_name(vref, _root_name(vref))
    if used_by_measure(vref)
        for mindex in JuMP.owner_model(vref).var_to_meas[JuMP.index(vref)]
            JuMP.set_name(MeasureRef(JuMP.owner_model(vref), mindex),
                       _make_meas_name(JuMP.owner_model(vref).measures[mindex]))
        end
    end
    return
end

# Update point variable for which a parameter is deleted
function _update_point_variable(pvref::PointVariableRef)
    # update name if no alias was provided
    if !isa(findfirst(isequal('('), JuMP.name(pvref)), Nothing)
        JuMP.set_name(pvref, "")
    end
    if used_by_measure(pvref)
        for mindex in JuMP.owner_model(pvref).var_to_meas[JuMP.index(pvref)]
            JuMP.set_name(MeasureRef(JuMP.owner_model(pvref), mindex),
                      _make_meas_name(JuMP.owner_model(pvref).measures[mindex]))
        end
    end
    return
end

# Update a reduced variable associated with an infinite variable whose parameter
# was removed
function _update_reduced_variable(vref::ReducedInfiniteVariableRef,
                                  delete_index::Int)
    eval_supps = eval_supports(vref)
    new_supports = Dict{Int, Number}()
    for (index, support) in eval_supps
        if index < delete_index
            new_supports[index] = support
        elseif index > delete_index
            new_supports[index - 1] = support
        end
    end
    new_info = ReducedInfiniteInfo(infinite_variable_ref(vref), new_supports)
    JuMP.owner_model(vref).reduced_info[JuMP.index(vref)] = new_info
    # update measure dependencies
    if used_by_measure(vref)
        for mindex in JuMP.owner_model(vref).reduced_to_meas[JuMP.index(vref)]
            JuMP.set_name(MeasureRef(JuMP.owner_model(vref), mindex),
                       _make_meas_name(JuMP.owner_model(vref).measures[mindex]))
        end
    end
    return
end

"""
    JuMP.delete(model::InfiniteModel, pref::ParameterRef)

Extend [`JuMP.delete`](@ref JuMP.delete(::JuMP.Model, ::JuMP.VariableRef)) to delete
infinite parameters and their dependencies. All variables, constraints, and
measure functions that depend on `pref` are updated to exclude it. Errors if the
parameter is contained in an `AbstractMeasureData` datatype that is employed by
a measure since the measure becomes invalid otherwise. Thus, measures that
contain this dependency must be deleted first. Note that
[`parameter_refs`](@ref parameter_refs(::AbstractMeasureData)) needs to be
extended to allow deletion of parameters when custom `AbstractMeasureData`
datatypes are used.

**Example**
```julia-repl
julia> print(model)
Min measure(g(t, x)*t + x) + z
Subject to
 z >= 0.0
 g(t, x) + z >= 42.0
 g(0.5, x) == 0
 t in [0, 6]
 x in [0, 1]

julia> delete(model, x)

julia> print(model)
Min measure(g(t)*t) + z
Subject to
 g(t) + z >= 42.0
 g(0.5) == 0
 z >= 0.0
 t in [0, 6]
```
"""
function JuMP.delete(model::InfiniteModel, pref::ParameterRef)
    @assert JuMP.is_valid(model, pref) "Parameter reference is invalid."
    # update optimizer model status
    if is_used(pref)
        set_optimizer_model_ready(model, false)
    end
    # update measures
    if used_by_measure(pref)
        # ensure deletion is okay (pref isn't used by measure data)
        for mindex in model.param_to_meas[JuMP.index(pref)]
            _check_param_in_data(pref, model.measures[mindex].data)
        end
        # delete dependence of measures on pref
        for mindex in model.param_to_meas[JuMP.index(pref)]
            if isa(model.measures[mindex].func, ParameterRef)
                model.measures[mindex] = Measure(zero(JuMP.AffExpr),
                                                 model.measures[mindex].data)
            else
                _remove_variable(model.measures[mindex].func, pref)
            end
            JuMP.set_name(MeasureRef(model, mindex),
                          _make_meas_name(model.measures[mindex]))
        end
        # delete mapping
        delete!(model.param_to_meas, JuMP.index(pref))
    end
    # update variables
    if used_by_variable(pref)
        # update infinite variables that depend on pref
        for vindex in model.param_to_vars[JuMP.index(pref)]
            # remove the parameter dependence
            vref = InfiniteVariableRef(model, vindex)
            prefs = raw_parameter_refs(vref)
            delete_index = findfirst(isequal(pref), prefs)
            deleteat!(prefs, delete_index)
            _update_infinite_variable(vref)
            # update any point variables that depend on vref accordingly
            if used_by_point_variable(vref)
                for pindex in model.infinite_to_points[vindex]
                    pvref = PointVariableRef(model, pindex)
                    deleteat!(raw_parameter_values(pvref), delete_index)
                    _update_point_variable(pvref)
                end
            end
            # update any reduced variables that depend on vref accordingly
            if used_by_reduced_variable(vref)
                for rindex in model.infinite_to_reduced[vindex]
                    rvref = ReducedInfiniteVariableRef(model,rindex)
                    _update_reduced_variable(rvref, delete_index)
                end
            end
        end
        # delete mapping
        delete!(model.param_to_vars, JuMP.index(pref))
    end
    # update constraints
    if used_by_constraint(pref)
        # update constraints in mapping to remove the parameter
        for cindex in model.param_to_constrs[JuMP.index(pref)]
            if isa(model.constrs[cindex].func, ParameterRef)
                model.constrs[cindex] = JuMP.ScalarConstraint(zero(JuMP.AffExpr),
                                                      model.constrs[cindex].set)
            else
                _remove_variable(model.constrs[cindex].func, pref)
            end
        end
        # delete mapping
        delete!(model.param_to_constrs, JuMP.index(pref))
    end
    # delete parameter information stored in model
    delete!(model.params, JuMP.index(pref))
    delete!(model.param_to_name, JuMP.index(pref))
    delete!(model.param_to_group_id, JuMP.index(pref))
    return
end
=#<|MERGE_RESOLUTION|>--- conflicted
+++ resolved
@@ -800,41 +800,6 @@
 end
 
 """
-<<<<<<< HEAD
-    fill_in_supports!(model::InfiniteModel; [num_supports::Int = 10,
-                      sig_figs::Int = 5])
-
-Automatically generate support points for all infinite parameters in model. User
-can specify the number of significant figures kept after decimal point for the
-auto-generated supports wtih `sig_figs`. This calls
-[`fill_in_supports!`](@ref fill_in_supports!(::ParameterRef)) for each parameter
-in the model. See [`fill_in_supports!`](@ref fill_in_supports!(::ParameterRef))
-for more information. Errors if one of the infinite set types is unrecognized.
-
-**Example**
-```jldoctest; setup = :(using InfiniteOpt; model = InfiniteModel(); @infinite_parameter(model, 0 <= x <= 1);)
-julia> fill_in_supports!(model, num_supports = 4, sig_figs = 3)
-
-julia> supports(x)
-4-element Array{Number,1}:
- 0.0
- 0.333
- 0.667
- 1.0
-```
-"""
-function fill_in_supports!(model::InfiniteModel; num_supports::Int = 10,
-                           sig_figs::Int = 5)
-    for key in keys(model.params)
-        pref = ParameterRef(model, key)
-        fill_in_supports!(pref, num_supports = num_supports, sig_fig = sig_figs)
-    end
-    return
-end
-
-"""
-=======
->>>>>>> 4249cd82
     fill_in_supports!(pref::IndependentParameterRef; [num_supports::Int = 10,
                                            sig_figs::Int = 5])
 
