--- conflicted
+++ resolved
@@ -106,21 +106,10 @@
 function _check_element_support(
     _error::Function, 
     prefs::Vector{IndependentParameterRef},
-<<<<<<< HEAD
-    param_values::Vector{Float64},
-    counter::Int
-    )
-    for pref in prefs
-        if !supports_in_domain(param_values[counter], infinite_domain(pref))
-            _error("Parameter values violate parameter bounds.")
-        end
-        counter += 1
-=======
     param_values::Vector{Float64}
     )
     if !supports_in_domain(only(param_values), infinite_domain(only(prefs)))
         _error("Parameter values violate parameter bounds.")
->>>>>>> e6b573a9
     end
     return
 end
@@ -129,17 +118,9 @@
 function _check_element_support(
     _error::Function, 
     prefs::Vector{DependentParameterRef},
-<<<<<<< HEAD
-    param_values::Vector{Float64},
-    counter::Int
-    )
-    len = length(prefs)
-    supp = reshape(param_values[counter:counter+len-1], len, 1)
-=======
     param_values::Vector{Float64}
     )
     supp = reshape(param_values, length(prefs), 1)
->>>>>>> e6b573a9
     if !supports_in_domain(supp, infinite_domain(prefs))
         _error("Parameter values violate parameter bounds.")
     end
@@ -161,61 +142,12 @@
     return
 end
 
-<<<<<<< HEAD
 # Convert JuMP.VariableInfo to RestrictedDomainInfo
 function _process_restricted_info(_error::Function, info::JuMP.VariableInfo)
     if info.is_binary || info.is_integer
         _error("Cannot set the integrality of a point or semi-infinite " *
                "variable. They only inherit the integrality of the infinite " *
                "variable they originate from.")
-=======
-# Update point variable info to consider the infinite variable
-function _update_point_info(
-    info::JuMP.VariableInfo,
-    ivref::Union{InfiniteVariableRef, DerivativeRef},
-    point::Vector{Float64}
-    )
-    if JuMP.has_lower_bound(ivref) && !info.has_fix && !info.has_lb
-        info = JuMP.VariableInfo(true, JuMP.lower_bound(ivref),
-                                 info.has_ub, info.upper_bound,
-                                 info.has_fix, info.fixed_value,
-                                 info.has_start, info.start,
-                                 info.binary, info.integer)
-    end
-    if JuMP.has_upper_bound(ivref) && !info.has_fix && !info.has_ub
-        info = JuMP.VariableInfo(info.has_lb, info.lower_bound,
-                                 true, JuMP.upper_bound(ivref),
-                                 info.has_fix, info.fixed_value,
-                                 info.has_start, info.start,
-                                 info.binary, info.integer)
-    end
-    if JuMP.is_fixed(ivref) && !info.has_fix  && !info.has_lb  && !info.has_ub
-        info = JuMP.VariableInfo(info.has_lb, info.lower_bound,
-                                 info.has_ub, info.upper_bound,
-                                 true, JuMP.fix_value(ivref),
-                                 info.has_start, info.start,
-                                 info.binary, info.integer)
-    end
-    if !isnothing(start_value_function(ivref)) && !info.has_start
-        if _is_vector_start(ivref)
-            start = start_value_function(ivref)(point)
-        else
-            prefs = raw_parameter_refs(ivref)
-            start = start_value_function(ivref)(Tuple(point, prefs)...)
-        end
-        info = JuMP.VariableInfo(info.has_lb, info.lower_bound,
-                                 info.has_ub, info.upper_bound,
-                                 info.has_fix, info.fixed_value,
-                                 true, Float64(start),
-                                 info.binary, info.integer)
-    end
-    if JuMP.is_binary(ivref) && !info.integer
-        info = JuMP.VariableInfo(info.has_lb, info.lower_bound,
-                                 info.has_ub, info.upper_bound,
-                                 info.has_fix, info.fixed_value,
-                                 info.has_start, info.start,
-                                 true, info.integer)
->>>>>>> e6b573a9
     end
     return RestrictedDomainInfo(
         info.has_lb, info.lower_bound,
@@ -227,17 +159,10 @@
 
 """
     JuMP.build_variable(
-<<<<<<< HEAD
         _error::Function,
         info::JuMP.VariableInfo, 
         var_type::Point
     )::InfiniteVariable{GeneralVariableRef}
-=======
-        _error::Function, 
-        info::JuMP.VariableInfo, 
-        var_type::Point
-        )::InfiniteVariable{GeneralVariableRef}
->>>>>>> e6b573a9
 
 Build and return a point variable based on `info` and `var_type`. Errors 
 if the information stored in `var_type` is invalid. See [`Point`](@ref) 
@@ -292,17 +217,6 @@
 # IndependentParameterRefs
 function _add_point_support(
     prefs::Vector{IndependentParameterRef},
-<<<<<<< HEAD
-    param_values::Vector{Float64},
-    counter::Int
-    )
-    for pref in prefs
-        add_supports(pref, param_values[counter], check = false,
-                     label = UserDefined)
-        counter += 1
-    end
-    return counter
-=======
     param_values::Vector{Float64}
     )
     return add_supports(
@@ -311,23 +225,14 @@
         check = false, 
         label = UserDefined
     )
->>>>>>> e6b573a9
 end
 
 # DependentParameterRefs
 function _add_point_support(
     prefs::Vector{DependentParameterRef},
-<<<<<<< HEAD
-    param_values::Vector{Float64},
-    counter::Int
-    )
-    len = length(prefs)
-    supp = reshape(param_values[counter:counter+len-1], len, 1)
-=======
     param_values::Vector{Float64}
     )
     supp = reshape(param_values, length(prefs), 1)
->>>>>>> e6b573a9
     add_supports(prefs, supp, check = false, label = UserDefined)
     return
 end
@@ -589,13 +494,9 @@
 #                                 DELETION
 ################################################################################
 # Extend _delete_variable_dependencies (for use with JuMP.delete)
-<<<<<<< HEAD
-function _delete_variable_dependencies(vref::PointVariableRef)::Nothing
-=======
 function _delete_variable_dependencies(vref::PointVariableRef)
     # remove variable info constraints associated with vref
     _delete_info_constraints(vref)
->>>>>>> e6b573a9
     # remove the infinite variable dependency
     ivref = infinite_variable_ref(vref)
     filter!(e -> e != JuMP.index(vref), _point_variable_dependencies(ivref))
